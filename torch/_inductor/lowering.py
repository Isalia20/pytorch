# mypy: allow-untyped-defs
import dataclasses
import functools
import itertools
import logging
import math
import operator
import os
import warnings
from collections import defaultdict
from collections.abc import Iterable
from typing import Any, Callable, Dict, List, Optional, Sequence, TypeVar, Union
from typing_extensions import ParamSpec
from unittest.mock import patch

import sympy

import torch
import torch.ao.quantization.fx._decomposed
import torch.fx
import torch.utils._pytree as pytree
from torch._higher_order_ops.associative_scan import associative_scan_op
from torch._higher_order_ops.triton_kernel_wrap import triton_kernel_wrapper_mutation
from torch._prims_common import (
    canonicalize_dim,
    canonicalize_dims,
    check,
    dtype_to_type,
    elementwise_dtypes,
    ELEMENTWISE_TYPE_PROMOTION_KIND,
    get_computation_dtype,
    is_boolean_dtype,
    is_float_dtype,
    is_integer_dtype,
    Number,
)
from torch.fx.experimental.sym_node import magic_methods, method_to_operator
from torch.utils._ordered_set import OrderedSet
from torch.utils._sympy.functions import (
    CeilDiv,
    FloorDiv,
    Identity,
    IntTrueDiv,
    ModularIndexing,
)

from .._dynamo.utils import import_submodule
from . import config, inductor_prims, ir, test_operators  # NOQA: F401
from .decomposition import decompositions, get_decompositions
from .ir import (
    DtypeView,
    ExpandView,
    IndexingConstant,
    IRNode,
    is_triton,
    ops_wrapper,
    PermuteView,
    Pointwise,
    Reduction,
    SqueezeView,
    TensorBox,
    validate_ir,
    View,
)
from .utils import (
    ceildiv,
    decode_device,
    is_dynamic,
    is_gpu,
    is_pointwise_use,
    needs_fallback_due_to_atomic_add_limitations,
    pad_listlike,
    register_op_dtype_propagation_rules,
    sympy_product,
    use_scatter_fallback,
)
from .virtualized import ops, V


_T = TypeVar("_T")
_P = ParamSpec("_P")

# TODO(jansel): we should implement decomps or lowerings for these
# https://github.com/pytorch/torchdynamo/issues/327
FALLBACK_ALLOW_LIST = OrderedSet(
    [
        "torchvision::roi_align",
        "aten::index_add",
    ]
)

log = logging.getLogger(__name__)
lowerings: Dict[Union[Callable[..., Any], str], Callable[..., Any]] = {}
# Use maybe_layout_constraints to access this dict, we lazily register tag-based layout constraints
<<<<<<< HEAD
_maybe_layout_constraints: Dict[torch._ops.OpOverload, Optional[Callable[..., Any]]] = (
    {}
)
fallbacks: Set[torch._ops.OpOverload] = set()
=======
_maybe_layout_constraints: Dict[
    torch._ops.OpOverload, Optional[Callable[..., Any]]
] = {}
fallbacks = OrderedSet[torch._ops.OpOverload]()
>>>>>>> b7bef1ca
aten = torch.ops.aten
tr_c10d = torch.ops.tr_c10d
prims = torch.ops.prims
needs_realized_inputs = OrderedSet[torch._ops.OpOverload]()
foreach_ops = OrderedSet[torch._ops.OpOverload](
    [torch._higher_order_ops._foreach_map]  # type: ignore[list-item]
)
# TODO(rec): torch._higher_order_ops._foreach_map is not an OpOverload
# so why is it in foreach_ops?
inplace_foreach_ops = OrderedSet[torch._ops.OpOverload]()
inplaceable_foreach_ops: Dict[torch._ops.OpOverload, torch._ops.OpOverload] = {}
quantized_decomposed = torch.ops.quantized_decomposed


def cur_node_has_non_foreach_users():
    for node in V.graph.current_node.users:
        for user in node.users:
            if not (user.op == "call_function" and (user.target in foreach_ops)):
                return True

    return False


# group by device, whether any of the inputs are dynamic
# note arg_pairs may or may not be a pair
# foreach_map for example just passes output buffers here
def group_foreach_args(arg_pairs: Iterable[Union[tuple[Any, Any], Any]]):
    out = defaultdict(list)
    unpack_args = False
    for i, args in enumerate(arg_pairs):
        if not isinstance(args, Iterable):
            unpack_args = True
            args = (args,)
        use_foreach = (
            not is_dynamic(*args) or config.combo_kernel_foreach_dynamic_shapes
        )
        device = None
        for t in args:
            if isinstance(t, TensorBox):
                device = t.data.get_device()
                break
        assert device is not None, "foreach op should have at least one tensor arg"
        if unpack_args:
            (args,) = args
        out[(device, use_foreach)].append((i, args))
    return out


def maybe_layout_constraints(fn: Callable[..., Any]) -> Optional[Callable[..., Any]]:
    """Get layout constraints. Returns None if there are no layout constraints."""
    if not isinstance(fn, torch._ops.OpOverload):
        # Only OpOverloads have layout constraints.
        return None
    if fn in _maybe_layout_constraints:
        return _maybe_layout_constraints[fn]
    # OpOverload with custom lowerings override tag-based layout constraints
    if fn in lowerings:
        _maybe_layout_constraints[fn] = None
        return None
    # We lazily register tag-based layout constraints.

    def handle_layout_constraint_tag(tag):
        if tag is torch._C.Tag.needs_fixed_stride_order:
            _maybe_layout_constraints[fn] = constrain_to_fx_strides
            return _maybe_layout_constraints[fn]
        elif tag is torch._C.Tag.flexible_layout:
            _maybe_layout_constraints[fn] = None
            return None
        else:
            raise AssertionError(f"Unknown layout constraint tag: {tag}")

    tag = get_layout_constraint_tag(fn)
    return handle_layout_constraint_tag(tag)


def get_layout_constraint_tag(fn):
    tags_by_priority = [
        torch._C.Tag.needs_fixed_stride_order,
        torch._C.Tag.flexible_layout,
    ]
    for tag in tags_by_priority:
        if tag in fn.tags:
            return tag
    if torch._library.utils.is_builtin(fn):
        return torch._C.Tag.flexible_layout
    return getattr(torch._C.Tag, config.custom_op_default_layout_constraint)


def assert_nyi(cond, msg):
    if not cond:
        raise NotImplementedError(f"inductor does not support {msg}")


def add_needs_realized_inputs(fn):
    if isinstance(fn, (list, set, tuple, OrderedSet)):  # noqa: set_linter
        return [add_needs_realized_inputs(x) for x in fn]
    needs_realized_inputs.add(fn)
    if isinstance(fn, torch._ops.OpOverloadPacket):
        needs_realized_inputs.update(
            getattr(fn, overload) for overload in fn.overloads()
        )


def add_layout_constraint(fn, constraint):
    if isinstance(fn, torch._ops.OpOverloadPacket):
        for overload in fn.overloads():
            _maybe_layout_constraints[getattr(fn, overload)] = constraint
    else:
        _maybe_layout_constraints[fn] = constraint


add_needs_realized_inputs(
    [
        aten.as_strided,
        aten.as_strided_copy,
        aten.avg_pool2d,
        aten.avg_pool2d_backward,
        aten.bmm,
        aten.convolution,
        aten.convolution_backward,
        aten.max_pool2d_with_indices,
        aten.max_pool2d_with_indices_backward,
        aten.mm,
        aten.upsample_nearest2d,
        aten._upsample_nearest_exact2d,
        aten._int_mm,
    ]
)

# TODO(jansel): ezyang says we won't need this in the future, try removing it
# based on https://github.com/pytorch/pytorch/blob/9e3eb329df8f701/c10/core/ScalarType.h#L28
DTYPE_ID_LOOKUP = {
    0: torch.uint8,
    1: torch.int8,
    2: torch.int16,
    3: torch.int32,
    4: torch.int64,
    5: torch.float16,
    6: torch.float32,
    7: torch.float64,
    8: torch.complex32,
    9: torch.complex64,
    10: torch.complex32,
    11: torch.bool,
    15: torch.bfloat16,
    # TODO(jansel): add quantized types?
    #  _(c10::qint8, QInt8) /* 12 */
    # _(c10::quint8, QUInt8) /* 13 */
    # _(c10::qint32, QInt32) /* 14 */
    # _(c10::quint4x2, QUInt4x2) /* 16 */
    # _(c10::quint2x4, QUInt2x4) /* 17 */
}


def decode_dtype(dtype: int):
    if not isinstance(dtype, int):
        return dtype
    assert dtype in DTYPE_ID_LOOKUP, f"id {dtype} missing from DTYPE_ID_LOOKUP"
    dtype = DTYPE_ID_LOOKUP[dtype]
    return dtype


def is_integer_type(x):
    if isinstance(x, TensorBox):
        return is_integer_dtype(x.get_dtype()) or is_boolean_dtype(x.get_dtype())
    elif isinstance(x, sympy.Expr):
        return x.is_integer is True  # type: ignore[attr-defined]
    else:
        return isinstance(x, int)


def is_boolean_type(x):
    if isinstance(x, TensorBox):
        return is_boolean_dtype(x.get_dtype())
    else:
        return isinstance(x, bool)


def get_promoted_dtype(*args, type_promotion_kind: ELEMENTWISE_TYPE_PROMOTION_KIND):
    def construct_input(inp):
        if isinstance(inp, (Number, sympy.Basic)):
            return inp
        else:
            dim = len(inp.get_size())
            # construct a tmp tensor to feed into torch.result_type
            return torch.zeros([1] * dim, dtype=inp.get_dtype())

    inps = [construct_input(arg) for arg in args]
    _, dtype = elementwise_dtypes(*inps, type_promotion_kind=type_promotion_kind)
    return dtype


def get_overloads(aten_fn):
    if not isinstance(aten_fn, (list, tuple)):
        aten_fn = [aten_fn]
    else:
        aten_fn = list(aten_fn)

    for fn in list(aten_fn):
        if isinstance(fn, torch._ops.OpOverloadPacket):
            for overload in fn.overloads():
                other_fn = getattr(fn, overload)
                if other_fn not in lowerings:
                    aten_fn.append(other_fn)

    return aten_fn


def in_namespace(op, namespace):
    if isinstance(op, torch._ops.OpOverloadPacket):
        return namespace in op._qualified_op_name
    elif isinstance(op, torch._ops.OpOverload):
        return namespace in op.name()
    return False


def transform_args(
    args: List[Any],
    kwargs: Dict[str, Any],
    broadcast: bool,
    type_promotion_kind: Optional[ELEMENTWISE_TYPE_PROMOTION_KIND],
    convert_input_to_bool: bool,
) -> tuple[List[Any], Dict[str, Any]]:
    args_indices = [i for i, x in enumerate(args) if isinstance(x, TensorBox)]
    kwargs_indices = [k for k, v in kwargs.items() if isinstance(v, TensorBox)]
    # check that there's something to transform
    if not args_indices and not kwargs_indices:
        return args, kwargs

    if type_promotion_kind or convert_input_to_bool:
        if convert_input_to_bool:
            dtype = torch.bool
        else:
            # FIXME this is a crude approximation for promoting args
            promoting_args = [
                a
                for a in args
                if isinstance(a, (Number, sympy.Basic)) or hasattr(a, "dtype")
            ]
            # only consider tensor kwargs for promotion, for now
            promoting_args.extend(a for a in kwargs.values() if hasattr(a, "dtype"))
            dtype = get_promoted_dtype(
                *promoting_args, type_promotion_kind=type_promotion_kind  # type: ignore[arg-type]
            )

        device = (
            args[args_indices[0]] if args_indices else kwargs[kwargs_indices[0]]
        ).get_device()

        # sometimes args are an immutable list so we can't mutate them
        def promote(arg):
            if isinstance(arg, TensorBox):
                return to_dtype(arg, dtype)
            elif isinstance(arg, ir.Constant):
                return ir.Constant(value=arg.value, dtype=dtype, device=device)
            else:
                return arg

        args = [promote(a) for a in args]
        kwargs = {k: promote(v) for k, v in kwargs.items()}

    if broadcast:
        broadcasted = broadcast_tensors(
            *list(
                itertools.chain(
                    (args[i] for i in args_indices),
                    (kwargs[k] for k in kwargs_indices),
                )
            )
        )
        size = list(broadcasted[0].get_size())

        for i, x in zip(args_indices, broadcasted[: len(args_indices)]):
            args[i] = x
        for k, x in zip(kwargs_indices, broadcasted[len(args_indices) :]):
            kwargs[k] = x

        for i in range(len(args)):
            if isinstance(args[i], ir.Constant):
                args[i] = ExpandView.create(args[i], size)
        for k in kwargs:
            if isinstance(kwargs[k], ir.Constant):
                kwargs[k] = ExpandView.create(kwargs[k], size)

    return args, kwargs


def _register_foreach_lowering(aten_fn, decomp_fn):
    """
    Add a foreach lowering to lowerings dict.

    Arguments:
        aten_fn: torch.ops.aten.* fn we are lowering
        decomp_fn: alternate implementation on our IR
        broadcast: True to apply broadcasting to tensor inputs
        type_promotion_kind: kind of type promotion applied to tensor inputs, `None` means no type promotion
        convert_input_to_bool: some logical ops require inputs are converted to bool
    """

    @functools.wraps(decomp_fn)
    def wrapped(*args, **kwargs):
        assert len(args) <= 2
        out = decomp_fn(*args, **kwargs)
        validate_ir(out)
        return out

    aten_fns = get_overloads(aten_fn)
    foreach_ops.update(aten_fns)
    lowerings.update(dict.fromkeys(aten_fns, wrapped))
    return wrapped


def _register_lowering(
    aten_fn,
    decomp_fn,
    broadcast,
    type_promotion_kind: Optional[ELEMENTWISE_TYPE_PROMOTION_KIND],
    convert_input_to_bool,
):
    """
    Add a lowering to lowerings dict

    Arguments:
        aten_fn: torch.ops.aten.* fn we are lowering
        decomp_fn: alternate implementation on our IR
        broadcast: True to apply broadcasting to tensor inputs
        type_promotion_kind: kind of type promotion applied to tensor inputs, `None` means no type promotion
        convert_input_to_bool: some logical ops require inputs are converted to bool
    """

    @functools.wraps(decomp_fn)
    def wrapped(*args, **kwargs):
        args: List[Any] = list(args)
        kwargs: Dict[str, Any] = dict(kwargs)
        unpacked = False
        # TODO maybe we need to use pytrees here
        if len(args) == 1 and isinstance(args[0], (list, tuple)):
            unpacked = True
            args = list(args[0])

        if not all(
            (fn in fallbacks or in_namespace(fn, "_c10d_functional")) for fn in aten_fn
        ):
            # explicitly assert for "out=" ops for better error messages
            assert not any(
                x == "out" for x in kwargs.keys()
            ), "out= ops aren't yet supported"

        args, kwargs = transform_args(
            args, kwargs, broadcast, type_promotion_kind, convert_input_to_bool
        )

        if unpacked:
            args = [args]

        out = decomp_fn(*args, **kwargs)
        validate_ir(out)

        return out

    aten_fn = get_overloads(aten_fn)

    lowerings.update(dict.fromkeys(aten_fn, wrapped))
    return wrapped


def register_lowering(
    aten_fn,
    broadcast=False,
    type_promotion_kind: Optional[
        ELEMENTWISE_TYPE_PROMOTION_KIND
    ] = ELEMENTWISE_TYPE_PROMOTION_KIND.DEFAULT,
    convert_input_to_bool=False,
) -> Callable[[Callable[_P, _T]], Callable[_P, _T]]:
    """
    Shim to support decorator syntax.
    """
    return functools.partial(
        _register_lowering,
        aten_fn,
        broadcast=broadcast,
        type_promotion_kind=type_promotion_kind,
        convert_input_to_bool=convert_input_to_bool,
    )


def broadcast_symbolic_shapes(a, b):
    """
    Broadcasting logic based on symbolic shapes.

    We give the shapes 0 and 1 concrete values, while all other shapes
    are symbolic sympy formulas.
    """
    output = []
    for x, y in itertools.zip_longest(reversed(a), reversed(b), fillvalue=sympy.S.One):
        if V.graph.sizevars.shape_env.evaluate_expr(
            sympy.Eq(y, 1), size_oblivious=True
        ):
            output.append(x)
        elif V.graph.sizevars.shape_env.evaluate_expr(
            sympy.Eq(x, 1), size_oblivious=True
        ):
            output.append(y)
        else:
            V.graph.sizevars.guard_equals(x, y)
            if len(sympy.expand(y).free_symbols) < len(sympy.expand(x).free_symbols):
                output.append(y)  # prefer shorter formula
            else:
                output.append(x)
    return tuple(reversed(output))


def promote_constants(inputs, override_return_dtype=None, type_promotion_kind=None):
    assert (
        override_return_dtype is None or type_promotion_kind is None
    ), "only one of override_return_dtype or type_promotion_kind may be given"

    if override_return_dtype is None and type_promotion_kind is None:
        type_promotion_kind = ELEMENTWISE_TYPE_PROMOTION_KIND.DEFAULT

    if not any(isinstance(x, (sympy.Basic, int, float)) for x in inputs):
        return inputs
    if all(isinstance(x, (int, float, sympy.Basic)) for x in inputs):
        dtype = override_return_dtype or get_promoted_dtype(
            *inputs, type_promotion_kind=type_promotion_kind
        )

        def const_func(x):
            if isinstance(x, sympy.Basic):
                return ir.IndexingConstant(
                    index=x, dtype=dtype, device=decode_device(None)
                )
            else:
                return ir.Constant(value=x, dtype=dtype, device=decode_device(None))

        return [const_func(x) for x in inputs]
    ex = next(x for x in inputs if isinstance(x, (TensorBox, ExpandView, ir.Constant)))
    out = []
    for x in inputs:
        if isinstance(x, (int, float)):
            out.append(
                ExpandView.create(
                    ir.Constant(
                        value=x, dtype=ex.get_dtype(), device=ex.get_device_or_error()
                    ),
                    list(ex.get_size()),
                )
            )
        elif isinstance(x, sympy.Basic):
            out.append(
                ExpandView.create(
                    IndexingConstant(
                        index=x, dtype=ex.get_dtype(), device=ex.get_device_or_error()
                    ),
                    list(ex.get_size()),
                )
            )
        else:
            out.append(x)

    return out


def make_pointwise(
    fn,
    override_return_dtype=None,
    override_device=None,
    override_fn_when_input_bool=None,
    override_fn_when_gpu_float64=None,
    allow_alpha=False,
    triton_fallback=None,
):
    def inner(*inputs: TensorBox, alpha=None):
        if triton_fallback is not None and any(
            isinstance(inp, IRNode) and is_triton(inp) for inp in inputs
        ):
            assert not allow_alpha  # not implemented
            return triton_fallback(*inputs)

        inputs = promote_constants(inputs, override_return_dtype)
        if allow_alpha:
            if alpha is not None and alpha != 1:
                inputs = list(inputs)
                inputs[-1] = mul(inputs[-1], alpha)
        else:
            assert alpha is None
        loaders = [x.make_loader() for x in inputs]
        ranges = inputs[0].get_size()
        dtype = override_return_dtype or inputs[0].get_dtype()
        is_gpu_device = is_gpu(decode_device(inputs[0].get_device()).type)

        for other in inputs[1:]:
            assert isinstance(other, ir.BaseConstant) or len(ranges) == len(
                other.get_size()
            ), f"ndim mismatch {fn} {ranges} {other.get_size()}"

        # in tracing, we will annotate pointwise nodes that correspond to the output of
        # a pointwise node that would have been run in eager. intermediary pointwise nodes
        # during decompositions are not annotated.
        low_pr_fp = (torch.bfloat16, torch.float16)
        emulate_precision_casts = (
            V.graph is not None
            and getattr(V.graph, "current_node", None) is not None
            and V.graph.current_node.meta is not None
            and V.graph.current_node.meta.get("low_precision_pointwise_barrier", False)
            and dtype in low_pr_fp
        )

        def inner_fn(index):
            assert len(index) == len(ranges), f"wrong ndim {index} {ranges}"
            if dtype == torch.bool and override_fn_when_input_bool is not None:
                return override_fn_when_input_bool(*[load(index) for load in loaders])
            elif (
                override_fn_when_gpu_float64
                and is_gpu_device
                and dtype == torch.float64
            ):
                return override_fn_when_gpu_float64(*[load(index) for load in loaders])
            else:
                inputs_loaded = []
                for inp_index, load in enumerate(loaders):
                    out = load(index)
                    inp_dtype = inputs[inp_index].get_dtype()
                    if emulate_precision_casts and inp_dtype in low_pr_fp:
                        downcast = ops.to_dtype(out, inp_dtype, use_compute_types=False)
                        out = ops.to_dtype(downcast, inp_dtype)
                    inputs_loaded.append(out)

                out = fn(*inputs_loaded)
                if emulate_precision_casts:
                    # fp16/bf16 kernels are computed in fp32. Casting down to fp16/bf16 here,
                    # then upcasting again, to emulate casts that eager would do.
                    downcast = ops.to_dtype(out, dtype, use_compute_types=False)
                    return ops.to_dtype(downcast, dtype)
                return out

        if not override_device:
            device = None
            for i in inputs:
                if is_gpu(i.get_device().type):
                    device = i.get_device()
                    break
            if not device:
                device = inputs[0].get_device()

        device = override_device or device

        return Pointwise.create(
            device=device,  # type: ignore[arg-type]
            dtype=dtype,
            inner_fn=inner_fn,
            ranges=ranges,
        )

    return inner


def make_foreach_pointwise(pw_fn, allow_alpha=False):
    def inner(*inputs: List[List[TensorBox]], alpha=1):
        realize_outputs = (
            len(V.graph.current_node.users) == 0
            or V.graph.current_node.target in inplace_foreach_ops
            or cur_node_has_non_foreach_users()
        )

        a_list_input = None
        for input in inputs:
            if isinstance(input, (list, tuple)):
                a_list_input = input
                break
        assert (
            a_list_input is not None
        ), "at least one input must be a list to a foreach op"

        # broadcast scalar inputs to match length of list inputs
        broadcast_inputs = []
        for input in inputs:
            if not isinstance(input, (list, tuple)):
                broadcast_inputs.append([input] * len(a_list_input))
            else:
                broadcast_inputs.append(input)

        groups = group_foreach_args(zip(*broadcast_inputs))

        outputs = [None] * len(a_list_input)
        for (device, use_foreach), group in groups.items():
            operation_list: List[str] = []
            for (
                output_ind,
                args,
            ) in group:
                if allow_alpha:
                    output = pw_fn(*args, alpha=alpha)
                else:
                    output = pw_fn(*args)

                outputs[output_ind] = output

                if (
                    V.graph.has_feature(device, BackendFeature.FOREACH)
                    and use_foreach
                    and realize_outputs
                ):
                    output.realize()
                    operation_list.append(output.get_operation_name())

            if operation_list:
                V.graph.register_operation_list(operation_list)

        assert all(x is not None for x in outputs)
        return outputs

    return inner


def to_dtype(x: TensorBox, dtype: torch.dtype, copy=False):
    src_dtype = x.get_dtype()
    if src_dtype == dtype:
        return clone(x) if copy else x

    def _to_dtype(x):
        return ops.to_dtype(x, dtype, src_dtype=src_dtype)

    return make_pointwise(_to_dtype, override_return_dtype=dtype)(x)


@register_lowering(torch._higher_order_ops._foreach_map)
def _foreach_map(subgraph, *args, **kwargs):
    """
    This lowers an invocation of foreach_map
    The way this works is that an arbitrary N-arg func is provided by the user, looped over by the
    polyfill with the same semantics as a foreach op (a loop applying an n-ary function to n args)
    and then traced into a subgraph by dynamo.
    This code allows us to inline the subgraph into the main graph lowering using the PontwiseSubgraphLowering.
    The graph outputs represent the vertically fused sequence of ops, and then register_operation_list
    below registers the buffers as horizontally fuseable in the scheduler.
    """
    from .subgraph_lowering import PointwiseSubgraphLowering

    inputs = args[0]  # nested tuple

    gm = subgraph.graph_module
    pw_subgraph = PointwiseSubgraphLowering(gm, root_graph_lowering=V.graph)
    with V.set_graph_handler(pw_subgraph):  # type: ignore[arg-type]
        pw_subgraph.run(*inputs)

    sub_outputs = pw_subgraph.graph_outputs
    # group outputs by device and register as foreach
    assert sub_outputs  # mypy lol
    groups = group_foreach_args(sub_outputs)

    outputs = [None] * len(sub_outputs)
    for (device, use_foreach), group in groups.items():
        operation_list: List[str] = []
        for (
            output_ind,
            output,
        ) in group:
            outputs[output_ind] = output

            if V.graph.has_feature(device, BackendFeature.FOREACH) and use_foreach:
                output.realize()
                operation_list.append(output.get_operation_name())

        if operation_list:
            V.graph.register_operation_list(operation_list)

    assert all(x is not None for x in outputs)
    return outputs


@register_lowering(prims.convert_element_type, type_promotion_kind=None)
def _convert_element_type(x: TensorBox, dtype: torch.dtype):
    if dtype.is_complex or x.get_dtype().is_complex:
        if x.get_size():
            # Decompose since aa aten fallback is more friendly for c++ codegen.
            # This decomposition doesn't work for empty tensor, which needs more investigation.
            dst = empty_like(x, dtype=dtype)
            ir.InplaceCopyFallback.create(dst, x)
            return dst
        else:
            return fallback_handler(
                prims.convert_element_type.default, add_to_fallback_set=False
            )(x, dtype)
    return to_dtype(x, dtype, copy=True)


def to_dtype_bitcast(x: TensorBox, dtype: torch.dtype, *, copy=False):
    x_dtype = x.get_dtype()
    if x_dtype == dtype:
        return clone(x) if copy else x

    def _get_primitive_bitwidth(dtype):
        if dtype.is_floating_point:
            return torch.finfo(dtype).bits
        else:
            return torch.iinfo(dtype).bits

    src_bits = _get_primitive_bitwidth(x_dtype)
    dst_bits = _get_primitive_bitwidth(dtype)
    if src_bits != dst_bits:
        # fallback to aten eager implementation for differing bitwidths
        return fallback_handler(aten.view.dtype)(x, dtype)
    else:
        return TensorBox(DtypeView.create(x, dtype))


@register_lowering(aten.view.dtype, type_promotion_kind=None)
def _view_dtype(x: TensorBox, dtype: torch.dtype):
    if dtype.is_complex or x.get_dtype().is_complex:
        return TensorBox.create(
            ir.ComplexView.create(torch.ops.aten.view.dtype, x, dtype)
        )
    return to_dtype_bitcast(x, dtype)


def to_device(x: TensorBox, device: torch.device, *, copy=False, non_blocking=False):
    device = decode_device(device)
    if x.get_device() == device:
        return clone(x) if copy else x
    return TensorBox.create(ir.DeviceCopy.create(x, device, non_blocking))


@register_lowering(prims.device_put, type_promotion_kind=None)
def _device_put(x: TensorBox, device: torch.device, non_blocking=False):
    return to_device(x, device, copy=True, non_blocking=non_blocking)


def register_pointwise(
    aten_fn,
    name=None,
    broadcast=True,
    type_promotion_kind=ELEMENTWISE_TYPE_PROMOTION_KIND.DEFAULT,
    convert_input_to_bool=False,
    override_return_dtype=None,
    override_fn_when_input_bool=None,
    allow_alpha=False,
    use_libdevice_for_f64=False,
    triton_fallback=None,
):
    """A pointwise function that maps ops.{name} to inputs"""
    name = name or aten_fn.__name__
    fn = ops_wrapper(name)
    if use_libdevice_for_f64:
        fn_libdevice = ops_wrapper("libdevice_" + name)
        register_op_dtype_propagation_rules(
            "libdevice_" + name, type_promotion_kind, override_return_dtype
        )

    register_op_dtype_propagation_rules(
        name, type_promotion_kind, override_return_dtype
    )

    if override_fn_when_input_bool is not None:
        override_fn_when_input_bool = ops_wrapper(override_fn_when_input_bool)

    fn = make_pointwise(
        fn,
        override_return_dtype=override_return_dtype,
        override_fn_when_input_bool=override_fn_when_input_bool,
        override_fn_when_gpu_float64=fn_libdevice if use_libdevice_for_f64 else None,  # type: ignore[possibly-undefined]
        allow_alpha=allow_alpha,
        triton_fallback=triton_fallback,
    )
    fn = register_lowering(
        aten_fn,
        broadcast=broadcast,
        type_promotion_kind=type_promotion_kind,
        convert_input_to_bool=convert_input_to_bool,
    )(fn)

    if hasattr(prims, name):
        register_lowering(
            getattr(prims, name),
            type_promotion_kind=None,
            convert_input_to_bool=convert_input_to_bool,
        )(fn)
    return fn


def register_frexp():
    """A pointwise function that maps ops.frexp to inputs"""
    name = "frexp"
    frexp = ops_wrapper("frexp")

    def frexp0(*args, **kwargs):
        return frexp(*args, **kwargs)[0]  # type: ignore[index]

    def frexp1(*args, **kwargs):
        return frexp(*args, **kwargs)[1]  # type: ignore[index]

    pw_fns = [
        make_pointwise(frexp0),
        make_pointwise(frexp1, override_return_dtype=torch.int32),
    ]

    def fn(*args, **kwargs):
        return pw_fns[0](*args, **kwargs), pw_fns[1](*args, **kwargs)

    fn = register_lowering(
        aten.frexp,
    )(fn)

    if hasattr(prims, name):
        register_lowering(
            getattr(prims, name),
            type_promotion_kind=None,
        )(fn)
    return fn


register_frexp()


def register_foreach_pointwise(
    aten_fn,
    pointwise_lowering_fn,
    allow_alpha=False,
):
    fn = make_foreach_pointwise(pointwise_lowering_fn, allow_alpha=allow_alpha)
    fn = _register_foreach_lowering(aten_fn, fn)
    return fn


@register_lowering(aten.where, broadcast=False, type_promotion_kind=None)
def where(cond, a, b):
    def fn(*args):
        return ops.where(*args)

    if isinstance(a, (float, int)):
        a = constant_like(a)(b)
    if isinstance(b, (float, int)):
        b = constant_like(b)(a)

    args = [cond, a, b]
    dtype = get_promoted_dtype(
        args[1], args[2], type_promotion_kind=ELEMENTWISE_TYPE_PROMOTION_KIND.DEFAULT
    )
    indices = [i for i, x in enumerate(args) if isinstance(x, TensorBox)]
    for i, x in zip(indices, broadcast_tensors(*[args[i] for i in indices])):
        args[i] = x
    for i in range(len(args)):
        if isinstance(args[i], ir.Constant):
            args[i] = ExpandView.create(args[i], list(args[indices[0]].get_size()))
    return make_pointwise(fn, override_return_dtype=dtype)(
        args[0], to_dtype(args[1], dtype), to_dtype(args[2], dtype)
    )


@register_lowering(aten.broadcast_tensors, broadcast=False, type_promotion_kind=None)
def broadcast_tensors(*inputs):
    if len(inputs) == 1 and isinstance(inputs[0], (list, tuple)):
        return broadcast_tensors(*inputs[0])
    target: List[sympy.Expr] = functools.reduce(
        broadcast_symbolic_shapes, [x.get_size() for x in inputs], []
    )
    outputs = []
    for x in inputs:
        sizes = x.get_size()
        if len(sizes) != len(target) or any(
            (
                (
                    V.graph.sizevars.shape_env.evaluate_expr(
                        sympy.Eq(a, 1), size_oblivious=True
                    )
                    and not V.graph.sizevars.shape_env.evaluate_expr(
                        sympy.Eq(b, 1), size_oblivious=True
                    )
                )
                or (
                    not V.graph.sizevars.shape_env.evaluate_expr(
                        sympy.Eq(a, 1), size_oblivious=True
                    )
                    and V.graph.sizevars.shape_env.evaluate_expr(
                        sympy.Eq(b, 1), size_oblivious=True
                    )
                )
            )
            for a, b in zip(sizes, target)
        ):
            x = expand(x, target)
        outputs.append(x)
    return outputs


@register_lowering([aten.alias, aten.detach, aten.detach_, aten.lift, prims.view_of])
def nop(x):
    return x  # AOT autograd handles this for us


if hasattr(aten, "lift_fresh"):
    register_lowering(aten.lift_fresh)(nop)


@register_lowering(aten.squeeze, type_promotion_kind=None)
def squeeze(x, dim=None):
    assert isinstance(x, TensorBox)
    if dim is None:
        return TensorBox(SqueezeView.create(x.data))

    dim = (
        V.graph.sizevars.evaluate_static_shape(dim)
        if isinstance(dim, (int, sympy.Expr))
        else tuple(V.graph.sizevars.evaluate_static_shape(d) for d in dim)
    )
    dim = canonicalize_dims(len(x.get_size()), dim)  # type: ignore[call-overload]
    dims = OrderedSet((dim,) if not isinstance(dim, tuple) else dim)

    new_shape = []
    for d, s in enumerate(x.get_size()):
        if not (
            d in dims
            and V.graph.sizevars.evaluate_expr(sympy.Eq(s, 1, size_oblivious=True))
        ):
            new_shape.append(s)

    # squeeze does nothing if the size isn't 1
    return view(x, new_shape) if new_shape != x.get_size() else x


@register_lowering(aten.squeeze_copy, type_promotion_kind=None)
def squeeze_copy(x, dim=None):
    return clone(squeeze(x, dim))


@register_lowering([aten.squeeze_])
def squeeze_(x, dim=None):
    val = squeeze(x, dim)
    assert isinstance(x, TensorBox)
    assert isinstance(val, TensorBox)
    x.data = val.data
    return x


@register_lowering(aten.isinf)
def isinf(x):
    if is_integer_type(x):
        return full_like(x, False, dtype=torch.bool)
    fn = ops_wrapper("isinf")
    return make_pointwise(fn, override_return_dtype=torch.bool)(x)


@register_lowering(aten.isnan)
def isnan(x):
    if is_integer_type(x):
        return full_like(x, False, dtype=torch.bool)
    fn = ops_wrapper("isnan")
    return make_pointwise(fn, override_return_dtype=torch.bool)(x)


@register_lowering(aten.ceil)
def ceil(x):
    if is_integer_type(x):
        return clone(x)
    fn = ops_wrapper("ceil")
    return make_pointwise(fn)(x)


@register_lowering(aten.floor)
def floor(x):
    if is_integer_type(x):
        return clone(x)
    fn = ops_wrapper("floor")
    return make_pointwise(fn)(x)


@register_lowering(aten.round.default)
def round(x):
    if is_integer_type(x):
        return clone(x)
    else:
        fn = ops_wrapper("round")
        return make_pointwise(fn)(x)


@register_lowering(aten.trunc)
def trunc(x):
    if is_integer_type(x):
        return clone(x)
    fn = ops_wrapper("trunc")
    return make_pointwise(fn)(x)


@register_lowering(aten.expand, type_promotion_kind=None)
def expand(x, sizes):
    from torch.fx.experimental.symbolic_shapes import free_unbacked_symbols

    (x,) = promote_constants([x])
    if isinstance(x, ir.BaseConstant):
        return ExpandView.create(x, tuple(sizes))
    assert isinstance(x, TensorBox)
    assert isinstance(sizes, (list, tuple))
    if tuple(x.get_size()) == tuple(sizes):
        return x

    if not free_unbacked_symbols(x.get_size()):
        x_size_product = V.graph.sizevars.size_hint(sympy_product(x.get_size()))
        # TODO: It would be better to realize the input if any of its sizes
        # are unbacked, because typically the size will be non-zero.  However,
        # this cannot be done directly as below as we'll choke on the size_hint
        # here
        if x_size_product > 0 and not free_unbacked_symbols(sizes):
            # maybe realize input before broadcasting it
            x.mark_reuse(
                V.graph.sizevars.size_hint(sympy_product(sizes)) // x_size_product
            )
    return TensorBox(ExpandView.create(x.data, tuple(sizes)))


@register_lowering(prims.broadcast_in_dim, type_promotion_kind=None)
def broadcast_in_dim(a, shape, broadcast_dimensions):
    s = list(shape)
    for broadcast_dimension in broadcast_dimensions:
        s[broadcast_dimension] = -1

    v = a
    for idx, x in enumerate(s):
        if x != -1:
            v = unsqueeze(v, idx)

    return expand(v, shape)


@register_lowering(aten.expand_as, type_promotion_kind=None)
def expand_as(x, y):
    return expand(x, y.get_size())


@register_lowering(aten.repeat)
def repeat(x, repeats):
    old_size = list(x.get_size())
    if len(repeats) > len(old_size):
        old_size = [sympy.S.One] * (len(repeats) - len(old_size)) + old_size
        x = view(x, list(old_size))
    assert len(repeats) == len(x.get_size())

    new_size = list(x.get_size())

    zero_tensor = False
    for i in range(len(repeats)):
        if repeats[i] == 0:
            zero_tensor = True
        new_size[i] = new_size[i] * repeats[i]

    if zero_tensor:
        return empty(new_size, dtype=x.get_dtype(), device=x.get_device())
    if all((a == 1 or b == 1) for a, b in zip(repeats, old_size)):
        return clone(expand(x, new_size))

    x_loader: Callable[[Any], Any]

    def inner_fn(index):
        assert len(index) == len(repeats)
        index = list(index)
        for i in range(len(repeats)):
            if repeats[i] != 1:
                if old_size[i] == 1:
                    index[i] = sympy.S.Zero
                else:
                    index[i] = ModularIndexing(index[i], 1, old_size[i])
        return x_loader(index)

    old_size_product = V.graph.sizevars.size_hint(sympy_product(old_size))
    if old_size_product > 0:
        # maybe realize the input
        x.mark_reuse(
            V.graph.sizevars.size_hint(sympy_product(new_size)) // old_size_product
        )

    x_loader = x.make_loader()
    return Pointwise.create(
        device=x.get_device(),
        dtype=x.get_dtype(),
        inner_fn=inner_fn,
        ranges=list(new_size),
    )


@register_lowering(aten._unsafe_view, type_promotion_kind=None)
@register_lowering(aten.view, type_promotion_kind=None)
@register_lowering(aten.reshape, type_promotion_kind=None)
def view(x, sizes):
    assert isinstance(x, TensorBox)
    assert isinstance(sizes, (list, tuple))
    return TensorBox(View.create(x.data, sizes))


@register_lowering(aten.permute, type_promotion_kind=None)
def permute(x, dims):
    assert isinstance(x, TensorBox)
    assert isinstance(dims, (list, tuple))
    return TensorBox(PermuteView.create(x.data, tuple(dims)))


@register_lowering(aten.slice, type_promotion_kind=None)
def slice_(x, dim=0, start=0, end=2**63, step=1, clamp=True):
    assert isinstance(x, TensorBox)
    dim = _validate_dim(x, dim, 0)
    return TensorBox(ir.SliceView.create(x.data, dim, start, end, step, clamp=clamp))


@register_lowering(aten.as_strided, type_promotion_kind=None)
def as_strided(x, size, stride, storage_offset=None):
    if isinstance(x, TensorBox) and isinstance(x.data, ir.BaseView):
        # as_strided ignores views
        x = x.data.unwrap_view()
    x.realize()
    if not ir.is_storage_and_layout(x):
        raise NotImplementedError(f"unrealized as_strided({x}, ...)")
    storage, old_layout = ir.as_storage_and_layout(x)
    new_layout = ir.FixedLayout(
        old_layout.device,
        old_layout.dtype,
        [sympy.expand(s) for s in size],
        [sympy.expand(s) for s in stride],
        sympy.expand(storage_offset or 0),
    )
    return TensorBox(ir.ReinterpretView(data=storage, layout=new_layout))


@register_lowering(aten.as_strided_, type_promotion_kind=None)
def as_strided_(x, size, stride, storage_offset=None):
    assert isinstance(x, TensorBox)
    x.data = as_strided(x, size, stride, storage_offset).data
    return x


@register_lowering(aten.as_strided_copy, type_promotion_kind=None)
def as_strided_copy(x, size, stride, storage_offset=None):
    result = as_strided(x, size, stride, storage_offset)
    return clone(result)


def pointwise_cat(inputs, dim=0):
    # (inclusive, exclusive)
    inputs_ranges: List[tuple[sympy.Expr, sympy.Expr]] = []
    prev_end = 0
    for inp in inputs:
        inputs_ranges.append((prev_end, prev_end + inp.get_size()[dim]))  # type: ignore[arg-type]
        prev_end = inputs_ranges[-1][-1]  # type: ignore[assignment]

    inputs_loaders = [inp.make_loader() for inp in inputs]

    def inner_fn(idx):
        idx_dim = ops.index_expr(idx[dim], torch.int64)

        masks = []
        masked_loads = []
        for i in range(len(inputs)):
            start = (
                ops.constant(0, torch.int64)
                if i == 0
                else ops.index_expr(inputs_ranges[i][0], torch.int64)
            )
            end = ops.index_expr(inputs_ranges[i][1], torch.int64)

            start_cond = ops.ge(idx_dim, start)
            end_cond = ops.lt(idx_dim, end)
            if i == 0:
                mask = end_cond
            elif i == len(inputs) - 1:
                mask = start_cond
            else:
                mask = ops.and_(start_cond, end_cond)

            masks.append(mask)
            idx_load = list(idx)

            # if we're concatting [4], [2]
            # when we index the second tensor for 5 we want to index 5 - 4
            # Use Identity to prevent expansion of index * stride to keep expression
            # in same int bitwidth as shape
            idx_load[dim] = Identity(idx_load[dim] - inputs_ranges[i][0])

            masked_loads.append(
                ops.masked(
                    mask,
                    lambda: inputs_loaders[i](idx_load),
                    0.0,  # this value should be unused
                ),
            )

        next_val = masked_loads[-1]
        for i in range((len(inputs)) - 2, -1, -1):
            next_val = ops.where(
                masks[i],
                masked_loads[i],
                next_val,
            )
        return next_val

    new_size = list(inputs[0].get_size())
    new_size[dim] = inputs_ranges[-1][-1]

    return Pointwise.create(
        device=inputs[0].get_device(),
        dtype=inputs[0].get_dtype(),
        inner_fn=inner_fn,
        ranges=new_size,
    )


@register_lowering(quantized_decomposed.quantize_per_channel, type_promotion_kind=None)
def quantized_decomposed_quantize_per_channel(
    input: TensorBox,
    scales: TensorBox,
    zero_points: TensorBox,
    axis: int,
    quant_min: int,
    quant_max: int,
    dtype: torch.dtype,
) -> TensorBox:
    assert len(scales.get_size()) == 1, "expect scales 1 dim"
    assert len(zero_points.get_size()) == 1, "expect zero_points 1 dim"

    if input.get_dtype() == torch.bfloat16:
        input = to_dtype(input, torch.float32)
    assert (
        input.get_dtype() == torch.float32
    ), f"Expecting input to have dtype torch.float32, but got dtype: {input.get_dtype()}"
    assert axis < len(
        input.get_size()
    ), f"Expecting axis to be < {len(input.get_size())}"

    input_loader = input.make_loader()
    scales_loader = scales.make_loader()
    zero_points_loader = zero_points.make_loader()

    def inner_fn(idx):
        channel_idx = (idx[axis],)

        input = input_loader(idx)
        scale = scales_loader(channel_idx)
        zero_point = zero_points_loader(channel_idx)
        qmin, qmax = _create_constants(quant_min, quant_max, dtype=torch.float32)

        if scales.dtype != torch.float32:
            scale = ops.to_dtype(scale, torch.float32)
        if zero_points.dtype != torch.int32:
            zero_point = ops.to_dtype(zero_point, torch.int32)
        inv_scale = ops.reciprocal(scale)
        val = ops.round(input * inv_scale) + zero_point
        clamped = ops.maximum(qmin, ops.minimum(qmax, val))
        return ops.to_dtype(clamped, dtype)

    return Pointwise.create(
        device=input.get_device(),
        dtype=dtype,
        inner_fn=inner_fn,
        ranges=input.get_size(),
    )


@register_lowering(
    quantized_decomposed.dequantize_per_channel, type_promotion_kind=None
)
def quantized_decomposed_dequantize_per_channel(
    input: TensorBox,
    scales: TensorBox,
    zero_points: TensorBox,
    axis: int,
    quant_min: int,
    quant_max: int,
    dtype: torch.dtype,
    *,
    out_dtype: Optional[torch.dtype] = None,
) -> TensorBox:
    assert len(scales.get_size()) == 1, "expect scales 1 dim"
    assert len(zero_points.get_size()) == 1, "expect zero_points 1 dim"
    assert (
        input.get_dtype() == dtype
    ), f"Expecting input to have dtype {dtype}, but got dtype: {input.get_dtype()}"
    assert axis < len(
        input.get_size()
    ), f"Expecting axis to be < {len(input.get_size())}"

    if out_dtype is None:
        out_dtype = torch.float32

    input_loader = input.make_loader()
    scales_loader = scales.make_loader()
    zero_points_loader = zero_points.make_loader()

    def inner_fn(idx):
        channel_idx = (idx[axis],)

        input = input_loader(idx)
        scale = scales_loader(channel_idx)
        zero_point = zero_points_loader(channel_idx)

        if scales.dtype != torch.float32:
            scale = ops.to_dtype(scale, torch.float32)
        if zero_points.dtype != torch.float32:
            zero_point = ops.to_dtype(zero_point, torch.float32)
        val = ops.sub(ops.to_dtype(input, torch.float32), zero_point) * scale
        val = ops.to_dtype(val, out_dtype)
        return val

    return Pointwise.create(
        device=input.get_device(),
        dtype=out_dtype,
        inner_fn=inner_fn,
        ranges=input.get_size(),
    )


@register_lowering(
    quantized_decomposed.quantize_per_tensor.default, type_promotion_kind=None
)
def quantized_decomposed_quantize_per_tensor_default(
    input: TensorBox,
    scale: float,
    zero_point: int,
    quant_min: int,
    quant_max: int,
    dtype: torch.dtype,
) -> TensorBox:
    if input.get_dtype() == torch.bfloat16:
        input = to_dtype(input, torch.float32)
    assert (
        input.get_dtype() == torch.float32
    ), f"Expecting input to have dtype torch.float32, but got dtype: {input.get_dtype()}"

    input_loader = input.make_loader()

    def inner_fn(idx, scale, zero_point):
        input = input_loader(idx)
        inv_scale, zero_point = _create_constants(
            1.0 / scale, zero_point, dtype=torch.float32
        )
        val = ops.round(input * inv_scale) + zero_point
        qmin, qmax = _create_constants(quant_min, quant_max, dtype=torch.float32)
        clamped = ops.minimum(ops.maximum(val, qmin), qmax)
        return ops.to_dtype(clamped, dtype)

    return Pointwise.create(
        device=input.get_device(),
        dtype=dtype,
        inner_fn=functools.partial(
            inner_fn, scale=float(scale), zero_point=int(zero_point)
        ),
        ranges=input.get_size(),
    )


@register_lowering(
    quantized_decomposed.dequantize_per_tensor.default, type_promotion_kind=None
)
def quantized_decomposed_dequantize_per_tensor_default(
    input: TensorBox,
    scale: float,
    zero_point: int,
    quant_min: int,
    quant_max: int,
    dtype: torch.dtype,
    *,
    out_dtype: Optional[torch.dtype] = None,
) -> TensorBox:
    assert (
        input.get_dtype() == dtype
    ), f"Expecting input to have dtype {dtype}, but got dtype: {input.get_dtype()}"

    if out_dtype is None:
        out_dtype = torch.float32

    input_loader = input.make_loader()

    def inner_fn(idx, scale, zero_point):
        input = input_loader(idx)
        scale, zero_point = _create_constants(scale, zero_point, dtype=torch.float32)
        val = ops.sub(ops.to_dtype(input, torch.float32), zero_point) * scale
        val = ops.to_dtype(val, out_dtype)
        return val

    return Pointwise.create(
        device=input.get_device(),
        dtype=out_dtype,
        inner_fn=functools.partial(
            inner_fn, scale=float(scale), zero_point=int(zero_point)
        ),
        ranges=input.get_size(),
    )


@register_lowering(
    quantized_decomposed.quantize_per_tensor.tensor, type_promotion_kind=None
)
def quantized_decomposed_quantize_per_tensor_tensor(
    input: TensorBox,
    scale: TensorBox,
    zero_point: TensorBox,
    quant_min: int,
    quant_max: int,
    dtype: torch.dtype,
) -> TensorBox:
    if input.get_dtype() == torch.bfloat16:
        input = to_dtype(input, torch.float32)
    assert (
        input.get_dtype() == torch.float32
    ), f"Expecting input to have dtype torch.float32, but got dtype: {input.get_dtype()}"
    assert len(scale.get_size()) == 0 or (
        len(scale.get_size()) == 1 and scale.get_size()[0] == 1
    ), "expect scale as scalar tensor"
    assert len(zero_point.get_size()) == 0 or (
        len(zero_point.get_size()) == 1 and zero_point.get_size()[0] == 1
    ), "expect zero_point as scalar tensor"

    input_loader = input.make_loader()
    scale_loader = scale.make_loader()
    zero_point_loader = zero_point.make_loader()

    def inner_fn(idx):
        input = input_loader(idx)
        _scale = scale_loader((0,) if len(scale.get_size()) == 1 else ())
        _zero_point = zero_point_loader((0,) if len(scale.get_size()) == 1 else ())
        if scale.dtype != torch.float32:
            _scale = ops.to_dtype(_scale, torch.float32)
        if zero_point.dtype != torch.float32:
            _zero_point = ops.to_dtype(_zero_point, torch.float32)
        val = ops.round(input * ops.reciprocal(_scale)) + _zero_point
        qmin, qmax = _create_constants(quant_min, quant_max, dtype=torch.float32)
        clamped = ops.minimum(ops.maximum(val, qmin), qmax)
        return ops.to_dtype(clamped, dtype)

    return Pointwise.create(
        device=input.get_device(),
        dtype=dtype,
        inner_fn=inner_fn,
        ranges=input.get_size(),
    )


@register_lowering(
    quantized_decomposed.dequantize_per_tensor.tensor, type_promotion_kind=None
)
def quantized_decomposed_dequantize_per_tensor_tensor(
    input: TensorBox,
    scale: TensorBox,
    zero_point: TensorBox,
    quant_min: int,
    quant_max: int,
    dtype: torch.dtype,
    *,
    out_dtype: Optional[torch.dtype] = None,
) -> TensorBox:
    assert len(scale.get_size()) == 0 or (
        len(scale.get_size()) == 1 and scale.get_size()[0] == 1
    ), "expect scale as scalar tensor"
    assert len(zero_point.get_size()) == 0 or (
        len(zero_point.get_size()) == 1 and zero_point.get_size()[0] == 1
    ), "expect zero_point as scalar tensor"
    assert (
        input.get_dtype() == dtype
    ), f"Expecting input to have dtype {dtype}, but got dtype: {input.get_dtype()}"

    if out_dtype is None:
        out_dtype = torch.float32

    input_loader = input.make_loader()
    scale_loader = scale.make_loader()
    zero_point_loader = zero_point.make_loader()

    def inner_fn(idx):
        input = input_loader(idx)
        _scale = scale_loader((0,) if len(scale.get_size()) == 1 else ())
        _zero_point = zero_point_loader((0,) if len(scale.get_size()) == 1 else ())
        if scale.dtype != torch.float32:
            _scale = ops.to_dtype(_scale, torch.float32)
        if zero_point.dtype != torch.float32:
            _zero_point = ops.to_dtype(_zero_point, torch.float32)
        val = ops.sub(ops.to_dtype(input, torch.float32), _zero_point) * _scale
        val = ops.to_dtype(val, out_dtype)
        return val

    return Pointwise.create(
        device=input.get_device(),
        dtype=out_dtype,
        inner_fn=inner_fn,
        ranges=input.get_size(),
    )


@register_lowering(aten.cat)
def cat(inputs, dim=0):
    cpu_device = inputs[0].get_device().type == "cpu"
    if cpu_device and all(
        input.get_dtype() in [torch.int8, torch.uint8] for input in inputs
    ):
        # TODO <leslie> Remove this fallback when we support vectorization
        # code gen with uint8 data type directly.
        for input in inputs:
            input.realize()
        if all(len(input.get_size()) == 4 for input in inputs):
            inputs, _ = require_channels_last(aten.cat, *inputs)
        return fallback_handler(aten.cat.default)(inputs, dim)

    if len(inputs) == 1:
        return clone(inputs[0])

    dim = _validate_dim(inputs[0], dim, 0)
    dtype = get_promoted_dtype(
        *inputs, type_promotion_kind=ELEMENTWISE_TYPE_PROMOTION_KIND.DEFAULT
    )
    inputs = [to_dtype(inp, dtype) for inp in inputs]

    def unwrap_tensor(x: Union[TensorBox, ir.StorageBox]) -> ir.IRNode:
        if isinstance(x, TensorBox):
            if isinstance(x.data, ir.BaseView):
                return x.data.unwrap_view()
            else:
                return x.data

        if isinstance(x, ir.StorageBox):
            return x.data

        return x

    def is_reduction(t):
        return isinstance(t, ir.ComputedBuffer) and isinstance(t.data, ir.Reduction)

    def can_fuse_reduction(t):
        if isinstance(t, (TensorBox, ir.StorageBox)):
            return can_fuse_reduction(unwrap_tensor(t))
        return (
            is_reduction(t)
            or isinstance(t, ir.Pointwise)
            and any(
                can_fuse_reduction(V.graph.get_buffer(read))
                for read in t.get_read_names()
            )
        )

    # fusing reducutions into computed concat buffer can cause regressions.
    fusable_reduction = any(can_fuse_reduction(t) for t in inputs)

    def should_lower_cat_input(x) -> bool:
        # Unrealized inputs will not be storage and layouts, and we dont want to realize
        # them in case we want to fuse
        if ir.is_storage_and_layout(x):
            storage, _ = ir.as_storage_and_layout(x, freeze=False)
            return not ir.ConcatKernel.can_realize_into_without_copy(storage)

        if isinstance(x, (TensorBox, ir.StorageBox)):
            return should_lower_cat_input(unwrap_tensor(x))

        if isinstance(x, ir.Pointwise):
            return True

        return False

    if config.force_pointwise_cat:
        return pointwise_cat(inputs, dim)

    # TODO: We observed negative performance impact of pointwise_cat optimization on CPU so disabled it.
    #             We will revisit this later after enabling vectorization on index_expr.
    if cpu_device:
        return TensorBox(ir.ConcatKernel.create(inputs, dim))

    def op_count(x):
        if isinstance(x, (TensorBox, ir.StorageBox)):
            return op_count(unwrap_tensor(x))

        # this will correspond to a direct memory read
        if not isinstance(x, ir.Pointwise):
            return 0

        count = x.inner_fn_opcount().num_ops
        for read in x.get_read_names():
            count += op_count(V.graph.get_buffer(read))

        return count

    # as of inputs increase, possibility for register spilling also increases
    # past a certain threshold of inputs we only fuse if the if the input kernels
    # are simple
    # not sure if we want to expose to users via config since logic may change in future
    MAX_COMPLEX_POINTWISE_CAT = 8
    MAX_SIMPLE_OP_COUNT = 2

    def additional_pointwise_ops(op: torch._ops.OpOverload):
        return op in (aten.cat.default, aten.constant_pad_nd.default)

    if len(inputs) <= MAX_COMPLEX_POINTWISE_CAT or (
        (len(inputs) <= config.max_pointwise_cat_inputs)
        and all(op_count(t) <= MAX_SIMPLE_OP_COUNT for t in inputs)
    ):
        pointwise_uses = all(
            is_pointwise_use(use, additional_pointwise_ops)
            for use in V.current_node.users
        )
        # fuse in case we will be used in a pointwise node, and there are any inputs we
        # we can prevent materialization of.
        fuse_pointwise_use = (
            any(should_lower_cat_input(inp) for inp in inputs) and pointwise_uses
        )

        # horizontal fuse in case all inputs will require a copy kernel anyway.
        # only horizontally fuse pointwise kernels
        horizontal_fuse_cat = all(
            should_lower_cat_input(inp) for inp in inputs
        ) and not any(can_fuse_reduction(t) for t in inputs)
        if fuse_pointwise_use or (horizontal_fuse_cat and not fusable_reduction):
            return pointwise_cat(inputs, dim)

    return TensorBox(ir.ConcatKernel.create(inputs, dim))


@register_lowering(aten.diagonal, type_promotion_kind=None)
def diagonal(input, offset: int = 0, dim1: int = 0, dim2: int = 1):
    original_shape = input.get_size()
    num_dims = len(original_shape)
    dim1 = canonicalize_dim(idx=dim1, rank=num_dims)
    dim2 = canonicalize_dim(idx=dim2, rank=num_dims)

    check(
        dim1 != dim2, lambda: f"diagonal dimensions cannot be identical {dim1}, {dim2}"
    )

    offset_negative = V.graph.sizevars.evaluate_expr(sympy.Lt(offset, 0))
    if offset_negative:
        diag_size = V.graph.sizevars.evaluate_max(
            V.graph.sizevars.evaluate_min(
                original_shape[dim1] + offset, original_shape[dim2]
            ),
            0,  # type: ignore[arg-type]
        )
    else:
        diag_size = V.graph.sizevars.evaluate_max(
            V.graph.sizevars.evaluate_min(
                original_shape[dim1], original_shape[dim2] - offset
            ),
            0,  # type: ignore[arg-type]
        )

    base_idx = (0, 0)
    if offset_negative:
        base_idx = (-offset, 0)
    else:
        base_idx = (0, offset)

    sizes = [s for i, s in enumerate(original_shape) if i not in (dim1, dim2)]
    sizes.append(diag_size)

    def reindexer(idx):
        diag_idx = idx[-1]
        original_idx = [0] * len(original_shape)
        cur_dim = 0
        for d in range(num_dims):
            if d == dim1:
                original_idx[d] = diag_idx + base_idx[0]
            elif d == dim2:
                original_idx[d] = diag_idx + base_idx[1]
            else:
                original_idx[d] = idx[cur_dim]
                cur_dim += 1

        assert cur_dim == len(original_shape) - 2
        return original_idx

    return TensorBox(ir.GenericView.create(input, sizes, reindexer))


@register_lowering(aten.diagonal_copy, type_promotion_kind=None)
def diagonal_copy(input, offset: int = 0, dim1: int = 0, dim2: int = 1):
    return clone(diagonal(input, offset, dim1, dim2))


@register_lowering(aten.diagonal_scatter, type_promotion_kind=None)
def diagonal_scatter(input, src, offset: int = 0, dim1: int = 0, dim2: int = 1):
    output = clone(input)
    target = diagonal(output, offset, dim1, dim2)
    mutate_to(target, src)
    return output


@register_lowering(aten.select, type_promotion_kind=None)
def select(x, dim, idx):
    idx = View.handle_negative_index(idx, x.get_size()[dim])
    return squeeze(slice_(x, dim, idx, idx + 1), dim)


@register_lowering(aten.split, type_promotion_kind=None)
def split(x, sizes, dim=0):
    dim = _validate_dim(x, dim, 0)
    sizes_ = sizes

    # If sizes is an integer (or a SymInt), we turn it into a list of sizes
    # by computing what the actual size of each chunk should be.
    if not isinstance(sizes, (list, tuple)):
        x_size = x.get_size()[dim]
        chunks = V.graph.sizevars.evaluate_static_shape(
            FloorDiv(x_size + sizes - 1, sizes)
        )
        sizes_ = [sizes] * chunks
        # The last chunk might have a smaller size than the rest.
        sizes_[-1] = x_size - (chunks - 1) * sizes

    # From this point, we assume that the sum of the sizes of all chunks
    # equals the size of the base tensor.
    result = []
    start = 0
    for size in sizes_:
        end = start + size
        # No need for clamping here, since we compute the exact
        # start and end values.
        result.append(slice_(x, dim, start, end, clamp=False))
        start = end
    return result


@register_lowering(aten.split_with_sizes, type_promotion_kind=None)
def split_with_sizes(x, sizes, dim=0):
    return split(x, sizes, dim)


@register_lowering(aten.unbind, type_promotion_kind=None)
def unbind(x, dim=0):
    dim = _validate_dim(x, dim, 0)
    x_size = V.graph.sizevars.evaluate_static_shape(x.get_size()[dim])
    result = [select(x, dim, i) for i in range(x_size)]
    return result


@register_lowering(aten.unfold, type_promotion_kind=None)
def unfold(x, dimension, size, step):
    sizes = x.get_size()
    ndim = len(sizes)
    dim = canonicalize_dim(ndim, dimension)

    if ndim == 0:
        return slice_(unsqueeze(x, 0), end=size)

    dim_size = sizes[dim]
    sizevars = V.graph.sizevars
    sizevars.guard_leq(size, dim_size)
    sizevars.guard_lt(0, step)  # type: ignore[arg-type]

    new_dim_size = FloorDiv(dim_size - size, step) + 1
    if sizevars.size_hint(dim_size) > 0:
        x.mark_reuse(sizevars.size_hint(CeilDiv(new_dim_size * size, dim_size)))

    out_size = [*sizes[:dim], new_dim_size, *sizes[dim + 1 :], size]

    def reindexer(idx):
        dim_idx = idx[-1] + idx[dim] * step
        return (*idx[:dim], dim_idx, *idx[dim + 1 : -1])

    return TensorBox(ir.GenericView.create(x, out_size, reindexer))


@register_lowering(aten.unsqueeze, type_promotion_kind=None)
def unsqueeze(x, dim):
    dim = _validate_dim(x, dim, 1)
    new_shape = list(x.get_size())
    new_shape.insert(dim, sympy.S.One)
    return view(x, new_shape)


@register_lowering(aten.unsqueeze_, type_promotion_kind=None)
def unsqueeze_(x, dim):
    val = unsqueeze(x, dim)
    assert isinstance(x, TensorBox)
    assert isinstance(val, TensorBox)
    x.data = val.data
    return x


def _validate_dim(x, dim, offset=0):
    dim = V.graph.sizevars.shape_env.evaluate_expr(sympy.sympify(dim))
    ndim = len(x.get_size())
    if dim < 0:
        dim += ndim + offset
    assert 0 <= dim < ndim + offset
    return dim


@register_lowering(aten.glu)
def glu(x, dim=-1):
    dim = _validate_dim(x, dim, 0)
    # TODO: don't guard on static shape here
    new_len = V.graph.sizevars.evaluate_static_shape(x.get_size()[dim]) // 2
    a = slice_(x, dim, 0, new_len)
    b = slice_(x, dim, new_len, new_len * 2)
    return mul(a, sigmoid(b))


def fallback_handler(kernel, add_to_fallback_set=True):
    if add_to_fallback_set:
        fallbacks.add(kernel)

    def handler(*args, **kwargs):
        def wrap_tensors(x):
            return TensorBox.create(x) if isinstance(x, ir.IRNode) else x

        return pytree.tree_map(
            wrap_tensors, ir.FallbackKernel.create(kernel, *args, **kwargs)
        )

    return handler


@functools.lru_cache(None)
def _warn_complex_not_supported():
    warnings.warn(
        "Torchinductor does not support code generation for complex operators. Performance may be worse than eager."
    )


# There are some types (CPU) which we accept as input but not as
# output.
def unsupported_input_tensor(t: torch.Tensor, parent=None):
    "Do not support reading or writing to this tensor"
    if t.is_complex():
        # Complex views are supported with IR ComplexView
        if parent and parent.target in (
            torch.ops.aten.view.dtype,
            torch.ops.prims.convert_element_type.default,
        ):
            return False
        _warn_complex_not_supported()
        return True
    return False


def unsupported_output_tensor(t: torch.Tensor, parent=None):
    "Do not support writing tensor but can read from it"
    if unsupported_input_tensor(t, parent):
        return True
    return t.is_cpu and config.disable_cpp_codegen


def fallback_node_due_to_unsupported_type(node: torch.fx.Node, allow_cpu_inputs=True):
    # Custom fallback lowering
    if node.target is aten.view_as_complex.default:
        return False

    # We should be able to remove this special case once `disable_cpp_codegen` is killed.
    if node.target is aten.lift_fresh_copy.default:
        return False

    def check_skip_condition(node, parent, is_output):
        if not isinstance(node, torch.fx.Node):
            return False

        if "val" not in node.meta:
            return False

        for meta in pytree.tree_leaves(node.meta["val"]):
            if not isinstance(meta, torch._subclasses.FakeTensor):
                continue

            if is_output:
                if unsupported_output_tensor(meta, parent):
                    return True
            else:
                if unsupported_input_tensor(meta, parent):
                    return True

        return False

    # only skip codegen if there is a cpu output, not input
    for arg in pytree.arg_tree_leaves(*node.args, **node.kwargs):
        if check_skip_condition(arg, node, is_output=False):
            return True

    return check_skip_condition(node, node, is_output=True)


def make_fallback(op, layout_constraint=None, warn=True, override_decomp=False):
    assert (
        op not in decompositions or override_decomp
    ), f"both a fallback and a decomp for same op: {op}"
    if (
        warn
        and bool(os.getenv("CI"))
        and get_decompositions([op])
        # if fallback_random, we allow not decomposing random
        and not (
            config.fallback_random
            and op in torch._decomp.decompositions_for_rng.extra_random_decomps
        )
        and not override_decomp
    ):
        # Note: 'warn' is holdover from when this was a warning, but for ops that previously
        # set warn=False we do not want a CI error.
        # Ignore the 'suppress errors' configs in CI, as this particular warning happens on startup anyway and is not
        # likely to be triggered preferentially on one CI config over another.
        if torch._dynamo.config.suppress_errors:
            torch._dynamo.config.suppress_errors = False
            log.warning(
                "A make_fallback error occurred in suppress_errors config,"
                " and suppress_errors is being disabled to surface it."
            )
        raise AssertionError(
            f"make_fallback({op}): a decomposition exists, we should switch to it."
            " To fix this error, either add a decomposition to core_aten_decompositions (preferred)"
            " or inductor_decompositions, and delete the corresponding `make_fallback` line."
            " Get help from the inductor team if unsure, don't pick arbitrarily to unblock yourself.",
        )

    def register_fallback(op_overload):
        add_needs_realized_inputs(op_overload)
        if layout_constraint is not None:
            add_layout_constraint(op_overload, layout_constraint)
        return register_lowering(op_overload, type_promotion_kind=None)(
            fallback_handler(op_overload)
        )

    if isinstance(op, torch._ops.OpOverloadPacket):
        for ol in op.overloads():
            op_overload = getattr(op, ol)
            register_fallback(op_overload)
    elif isinstance(op, (torch._ops.OpOverload, torch._ops.HigherOrderOperator)):
        register_fallback(op)
    else:
        raise RuntimeError(f"Unsupported fallback {op} with type {type(op)}")


def philox_rand_offset(shape):
    """
    TorchInductor offset calculation differs from PyTorch eager offset
    calculation for random ops (tl.rand vs torch.rand). In future, we should
    strive for same impl for tl.rand and torch.rand.
    """
    numel = 1
    for s in shape:
        numel = numel * s
    return tensor(numel, dtype=torch.int64)


@register_lowering(torch.ops.rngprims.philox_rand, type_promotion_kind=None)
def philox_rand(size, seed, offset, stride, device, dtype):
    # stride arg is optional and will be used in future for distributed random
    # ops. Currently, its unused.
    random_pos = ir.FixedLayout(
        device,
        dtype,
        size,
        ir.FlexibleLayout.contiguous_strides(size),
    ).make_indexer()
    seed_loader = seed.make_loader()
    offset_loader = offset.make_loader()

    def inner_fn(index):
        # Both seed and offset in the philox_rand op are tensors.
        # torch seed and offsets are of type int64, but tl.rand accepts int32
        seed_index_expr = ops.to_dtype(seed_loader([]), torch.int32)
        offset_index_expr = ops.to_dtype(offset_loader([]), torch.int32)
        # Get the offset'd position
        rand_index_expr = ops.add(
            ops.index_expr(random_pos(index), torch.int32), offset_index_expr
        )
        result = ops.rand(
            seed_index_expr,
            rand_index_expr,
        )
        return ops.to_dtype(result, dtype)

    random_values_node = Pointwise.create(
        device=device,
        dtype=dtype,
        inner_fn=inner_fn,
        ranges=list(size),
    )

    offset_node = philox_rand_offset(size)
    return random_values_node, offset_node


@register_lowering(aten.native_dropout, type_promotion_kind=None)
def native_dropout(x, p, train):
    if config.fallback_random:
        return pytree.tree_map(
            TensorBox.create,
            ir.FallbackKernel.create(aten.native_dropout.default, x, p, train),
        )
    else:
        raise AssertionError("should be handled in replace_random.py")


@register_lowering(aten.bernoulli_, type_promotion_kind=None)
def bernoulli_(x, *args):
    assert config.fallback_random or x.get_device() == torch.device(
        "cpu"
    ), "this should be handled in decomps unless config.fallback_random or the device is CPU"
    x.realize()
    op_overload = (
        aten.bernoulli_.float
        if len(args) == 0 or isinstance(args[0], float)
        else aten.bernoulli_.Tensor
    )
    ir.InplaceBernoulliFallback(op_overload, x, *args)
    return x


@register_lowering(aten.bernoulli.p, type_promotion_kind=None)
def bernoulli_p(x, *args):
    assert config.fallback_random or x.get_device() == torch.device(
        "cpu"
    ), "this should be handled in decomps unless config.fallback_random or the device is CPU"
    return bernoulli_(clone(x), *args)


# This shouldn't be called in general
@register_lowering(aten._foobar)
def _foobar(_):
    raise AssertionError


@functools.lru_cache(1)
def _warn_triton_random(salt):
    log.info("using triton random, expect difference from eager")


def warn_triton_random():
    # only warn once per graph
    _warn_triton_random(V.graph.creation_time)


fallback_rand_default = fallback_handler(aten.rand.default)
fallback_rand_generator = fallback_handler(aten.rand.generator)
fallback_randn_default = fallback_handler(aten.randn.default)
fallback_randn_generator = fallback_handler(aten.randn.generator)
make_fallback(aten.randint)


@register_lowering(aten.rand)
def rand(*args, **kwargs):
    if kwargs.get("generator", None) is not None:
        return fallback_rand_generator(*args, **kwargs)
    elif config.fallback_random:
        kwargs.pop("generator", None)
        return fallback_rand_default(*args, **kwargs)
    raise AssertionError("should have been handled in replace_random.py")


@register_lowering(aten.randn)
def randn(*args, **kwargs):
    if kwargs.get("generator", None) is not None:
        return fallback_randn_generator(*args, **kwargs)
    elif config.fallback_random:
        kwargs.pop("generator", None)
        return fallback_randn_default(*args, **kwargs)
    raise AssertionError("should have been handled in replace_random.py")


@register_lowering(inductor_prims.force_stride_order, type_promotion_kind=None)
def inductor_force_stride_order(input_tensor, stride):
    stride_order = ir.get_stride_order(stride)
    return ir.ExternKernel.require_stride_order(input_tensor, stride_order)


@register_lowering(inductor_prims.seed, type_promotion_kind=None)
def inductor_seed(device: torch.device):
    raise AssertionError("should be handled in fuse_seed_creation_pass()")


@register_lowering(inductor_prims.seeds, type_promotion_kind=None)
def inductor_seeds(count, device):
    warn_triton_random()
    return TensorBox.create(ir.RandomSeeds(count, decode_device(device)))


@register_lowering(inductor_prims.lookup_seed, type_promotion_kind=None)
def inductor_lookup_seed(seeds, index):
    def inner_fn(_):
        return ops.load_seed(seeds.get_name(), index)

    return Pointwise.create(
        device=seeds.get_device(),
        dtype=seeds.get_dtype(),
        inner_fn=inner_fn,
        ranges=[],
    )


@register_lowering(inductor_prims.random, type_promotion_kind=None)
def inductor_random(size: List[int], seed: TensorBox, mode: str, *, offset: int = 0):
    assert not config.fallback_random
    assert mode in ("rand", "randn")
    size = [*size]
    dtype = torch.float32
    device = seed.get_device_or_error()
    random_pos = ir.FixedLayout(
        device, dtype, size, ir.FlexibleLayout.contiguous_strides(size), offset=offset
    ).make_indexer()
    seed_loader = seed.make_loader()

    def inner_fn(index):
        return getattr(ops, mode)(
            seed_loader([]),
            ops.index_expr(random_pos(index), torch.int32),
        )

    result = Pointwise.create(
        device=device,
        dtype=dtype,
        inner_fn=inner_fn,
        ranges=[*size],
    )
    result.realize()
    return result


@register_lowering(inductor_prims.randint, type_promotion_kind=None)
def inductor_randint(
    low: int, high: int, size: List[int], seed: TensorBox, *, offset: int = 0
):
    assert not config.fallback_random
    size = [*size]
    dtype = torch.int64
    device = seed.get_device_or_error()
    random_pos = ir.FixedLayout(
        device, dtype, size, ir.FlexibleLayout.contiguous_strides(size), offset=offset
    ).make_indexer()
    seed_loader = seed.make_loader()

    def inner_fn(index):
        return ops.randint64(
            seed_loader([]),
            ops.index_expr(random_pos(index), torch.int32),
            ops.index_expr(low, torch.int64),
            ops.index_expr(high, torch.int64),
        )

    return Pointwise.create(
        device=device,
        dtype=dtype,
        inner_fn=inner_fn,
        ranges=[*size],
    )


def _boundaries_helper(tb: TensorBox) -> tuple[str, sympy.Expr, sympy.Expr, sympy.Expr]:
    return (
        tb.get_name(),
        tb.get_size()[-1],
        tb.get_size()[0] * tb.get_stride()[0],
        tb.get_stride()[-1],
    )


def _sorter_helper(tb: TensorBox) -> tuple[str, sympy.Expr]:
    return tb.get_name(), tb.get_stride()[-1]


@register_lowering(aten.searchsorted.Tensor, type_promotion_kind=None)
def searchsorted(
    sorted_sequence: TensorBox,
    self: TensorBox,
    *,
    out_int32: bool = False,
    right: bool = False,
    side: Optional[str] = None,
    sorter: Optional[TensorBox] = None,
) -> TensorBox:
    validate_bucketize = lambda tb: V.graph.has_feature(  # noqa: E731
        tb, BackendFeature.BUCKETIZE
    )
    if (
        not validate_bucketize(sorted_sequence)
        or not validate_bucketize(self)
        or (sorter is not None and not validate_bucketize(sorter))
    ):
        return fallback_handler(aten.searchsorted.Tensor, add_to_fallback_set=False)(
            sorted_sequence,
            self,
            out_int32=out_int32,
            right=right,
            side=side,
            sorter=sorter,
        )

    # If side is present, override the value of right if needed.  This assumes that
    # validation of the two options being non-contradictory is already done by the
    # searchsorted meta-function.
    if side is not None and side == "right":
        right = True

    index_dtype = torch.int32 if out_int32 else torch.int64
    values_loader = self.make_loader()

    # The entire sorted_sequence tensor needs to be used by ops.bucketize, so we need to
    # realize it into global memory; or in other words, we can't guarantee that
    # sorted_sequence.get_name() (used below) will exist unless we call
    # sorted_sequence.realize().
    sorted_sequence.realize()

    if sorter is not None:
        sorter.realize()

    if len(sorted_sequence.get_size()) == 1:

        def inner_fn(idx):
            val = values_loader(idx)
            return ops.bucketize(
                val,
                _boundaries_helper(sorted_sequence),
                0,
                index_dtype,
                right,
                sorter=None if sorter is None else _sorter_helper(sorter),
                sorter_indices=None if sorter is None else 0,
            )

    else:

        def inner_fn(idx):
            val = values_loader(idx)

            # Get index to the beginning of the sorted sequence within a flattened
            # version of the array.
            def get_flattened_index(tb: TensorBox):
                strides = tb.get_stride()
                return ops.index_expr(
                    functools.reduce(
                        operator.add, (s * i for s, i in zip(strides[:-1], idx[:-1]))
                    ),
                    index_dtype,
                )

            return ops.bucketize(
                val,
                _boundaries_helper(sorted_sequence),
                get_flattened_index(sorted_sequence),
                index_dtype,
                right,
                sorter=None if sorter is None else _sorter_helper(sorter),
                sorter_indices=None if sorter is None else get_flattened_index(sorter),
            )

    device = self.get_device()
    return Pointwise.create(
        device=device,
        dtype=index_dtype,
        inner_fn=inner_fn,
        ranges=self.shape,
    )


@register_lowering(aten.bucketize, type_promotion_kind=None)
def bucketize(
    input: TensorBox,
    boundaries: TensorBox,
    *,
    out_int32: bool = False,
    right: bool = False,
):
    assert len(boundaries.get_size()) == 1

    if not (
        V.graph.has_feature(input, BackendFeature.BUCKETIZE)
        and V.graph.has_feature(boundaries, BackendFeature.BUCKETIZE)
    ):
        return fallback_handler(aten.bucketize.Tensor, add_to_fallback_set=False)(
            input, boundaries, out_int32=out_int32, right=right
        )

    # The entire boundaries tensor needs to be used by ops.bucketize, so we
    # need to realize it into global memory; or in other words, we can't
    # guarantee that boundaries.get_name() (used below) will exist unless
    # we call boundaries.realize().
    boundaries.realize()
    device = input.get_device()
    input_loader = input.make_loader()

    index_dtype = torch.int32 if out_int32 else torch.int64

    def inner_fn(index):
        val = input_loader(index)
        indices = ops.bucketize(
            val,
            _boundaries_helper(boundaries),
            0,
            index_dtype,
            right,
        )

        return indices

    return Pointwise.create(
        device=device,
        dtype=index_dtype,
        inner_fn=inner_fn,
        ranges=input.get_size(),
    )


def require_dense(_, *args, **kwargs):
    args, kwargs = pytree.tree_map_only(
        ir.IRNode, ir.ExternKernel.require_stride1, (args, kwargs)
    )
    return args, kwargs


def require_contiguous(_, *args, **kwargs):
    args, kwargs = pytree.tree_map_only(
        ir.IRNode, ir.ExternKernel.require_contiguous, (args, kwargs)
    )
    return args, kwargs


def require_channels_last(_, *args, **kwargs):
    args, kwargs = pytree.tree_map_only(
        ir.IRNode, ir.ExternKernel.require_channels_last, (args, kwargs)
    )
    return args, kwargs


def constrain_to_fx_strides(fx_node, *args, **kwargs):
    def apply_constraint(arg, fx_arg):
        if isinstance(arg, ir.IRNode):
            stride_order = ir.get_stride_order(
                fx_arg.meta["val"].stride(), V.graph.sizevars.shape_env
            )
            return ir.ExternKernel.require_stride_order(arg, stride_order)
        if isinstance(arg, dict):
            return {key: apply_constraint(arg[key], fx_arg[key]) for key in arg.keys()}
        return arg

    args = tuple(
        apply_constraint(arg, fx_arg) for arg, fx_arg in zip(args, fx_node.args)
    )
    kwargs = {k: apply_constraint(v, fx_node.kwargs[k]) for k, v in kwargs.items()}
    return args, kwargs


def sdpa_constraint(fx_node, *args, **kwargs):
    # sdpa requires dense last dimension]

    def apply_constraint(idx, arg, fx_arg):
        if not isinstance(arg, ir.IRNode):
            return arg

        meta_val = fx_arg.meta["val"]
        meta_stride_expr = [
            s.node.expr if isinstance(s, torch.SymInt) else s for s in meta_val.stride()
        ]

        stride_order = ir.get_stride_order(meta_val.stride())

        if stride_order and stride_order[-1] != 0:
            # contiguous stride order
            stride_order = list(reversed(range(len(arg.get_size()))))

        if (
            fx_node.target
            == aten._scaled_dot_product_efficient_attention_backward.default
            and idx in (0, 5)
        ):
            assert len(stride_order) == 4
            # The 0 and 5th arguments for aten._scaled_dot_product_efficient_attention_backward.default
            # are for out and gradient_out. They have to be in
            # (3, 1, 2, 0) stride order. Otherwise the kernel will crash.
            # Check https://github.com/pytorch/pytorch/issues/138772
            stride_order = (3, 1, 2, 0)

        if not meta_val.is_cuda:
            return ir.ExternKernel.require_stride_order(arg, stride_order)

        # This is the minimum alignment required by SDPA kernels for attention_bias.
        # This value can be found in pytorch/aten/src/ATen/native/transformers/attention.cpp preprocess_mask
        ALIGNMENT = 8

        # effn_attn_fwd does requires dense last dim, not just alignment
        effn_attn_fwd_bias = (
            fx_node.target
            == torch.ops.aten._scaled_dot_product_efficient_attention.default
            and idx == 3
        )

        assert isinstance(arg, TensorBox)
        if len(arg.get_size()) not in (3, 4):
            return arg

        if ir.is_aligned_realized_tensor(arg, ALIGNMENT):
            return ir.try_match_insignificant_strides(
                ir.ExternKernel.realize_input(arg), meta_stride_expr
            )

        if (
            isinstance(arg, IRNode)
            and arg.maybe_get_stride() is not None
            and ir.is_aligned_realized_tensor(arg, ALIGNMENT)
        ):
            return ir.try_match_insignificant_strides(
                ir.ExternKernel.realize_input(arg), meta_stride_expr
            )

        if effn_attn_fwd_bias:
            out_size = list(arg.get_size())

            expanded_dims = []
            if arg.maybe_get_stride() is not None:
                # We require a dense last dimension, but the other strides
                # can be expanded, which results in a smaller tensor
                for i, s in enumerate(arg.get_stride()[0:-1]):
                    if V.graph.sizevars.statically_known_equals(s, 0):
                        expanded_dims.append(i)

            # Now, pad strides to alignment
            out_strides = [-1] * len(out_size)
            out_strides[-1] = 1
            stride = 1
            for i in range(len(out_size) - 2, -1, -1):
                if out_strides[i + 1] != 0:
                    stride = stride * out_size[i + 1]

                # the expanded dims still need to be aligned, if they are,
                # we can make them expanded by setting the stride equal to 0
                if i in expanded_dims:
                    if V.graph.sizevars.statically_known_equals(
                        out_strides[i + 1] % ALIGNMENT, 0
                    ):
                        out_strides[i] = 0
                        continue

                if not V.graph.sizevars.statically_known_equals(stride % ALIGNMENT, 0):
                    stride = ceildiv(stride, ALIGNMENT) * ALIGNMENT

                out_strides[i] = stride
            return ir.ExternKernel.require_exact_strides(arg, out_strides)

        def is_aligned(x):
            return (V.graph.sizevars.size_hint(x.get_size()[-1]) % ALIGNMENT) == 0

        if isinstance(arg.data, ir.BaseView):
            if not is_aligned(arg):
                if is_aligned(arg.unwrap_view()):
                    return ir.try_match_insignificant_strides(
                        ir.ExternKernel.realize_input(arg), meta_stride_expr
                    )

        return ir.ExternKernel.require_stride_order(arg, stride_order)

    args = tuple(
        apply_constraint(idx, arg, fx_arg)
        for idx, (arg, fx_arg) in enumerate(zip(args, fx_node.args))
    )
    kwargs = {k: apply_constraint(-1, v, fx_node.kwargs[k]) for k, v in kwargs.items()}
    return args, kwargs


# WIP
make_fallback(aten._adaptive_avg_pool3d)  # @isuruf
make_fallback(aten.adaptive_max_pool3d)  # @isuruf
make_fallback(aten.fractional_max_pool3d)  # @isuruf
make_fallback(aten.max_pool3d_with_indices)  # @isuruf (can this one be implemented?)


# 1) Easy
make_fallback(aten.uniform, warn=False)
make_fallback(aten.exponential.default, warn=False)  # (fails accuracy on test_torch.py)
make_fallback(aten._pdist_forward)  # Has decomp. Needs benchmarks
make_fallback(aten.soft_margin_loss_backward, warn=False)  # py_impl?


# 1.5) Easy or Impossible
make_fallback(aten._cdist_forward)  # p=2 should be feasible
make_fallback(aten._cdist_backward)

# 2) Medium
make_fallback(aten._trilinear)


# 3) Difficult
# Scans
# See the discussion at
# https://dev-discuss.pytorch.org/t/pytorch-sparse-gnn-compiler-rfc/1644/19
make_fallback(aten.segment_reduce.default)
make_fallback(aten._segment_reduce_backward.default)

# Histogram (need to implement Histogram IR)
make_fallback(aten.histc)
make_fallback(aten.histogram.bin_ct)
make_fallback(aten._histogramdd_bin_edges.default)
make_fallback(aten._histogramdd_from_bin_cts.default)

# Need templated kernel
make_fallback(aten.addbmm)
make_fallback(aten._addmm_activation, warn=False)

# Need templated kernel. Probably impossible to write efficiently
make_fallback(aten.convolution_backward, constrain_to_fx_strides)
make_fallback(aten._cudnn_rnn, require_dense)
make_fallback(aten._cudnn_rnn_backward, require_contiguous)

# Haven't checked but sound difficult / impossible
make_fallback(aten._embedding_bag, require_contiguous)
make_fallback(aten._embedding_bag_forward_only, require_contiguous)
make_fallback(aten._embedding_bag_backward)
make_fallback(aten._embedding_bag_per_sample_weights_backward)
make_fallback(aten._embedding_bag_per_sample_weights_backward)
make_fallback(aten._fused_moving_avg_obs_fq_helper)
make_fallback(aten._fused_moving_avg_obs_fq_helper_functional)


# 4) Backwards (try py_impl'ing them) when fwd is written as a decomp
make_fallback(aten.max_pool3d_with_indices_backward)
make_fallback(aten._adaptive_avg_pool2d_backward, require_dense)
make_fallback(aten._adaptive_avg_pool3d_backward)
make_fallback(aten.adaptive_max_pool2d_backward)
make_fallback(aten.adaptive_max_pool3d_backward)
make_fallback(aten.fractional_max_pool2d_backward)
make_fallback(aten.fractional_max_pool3d_backward)
make_fallback(aten.replication_pad1d_backward)
make_fallback(aten.replication_pad2d_backward)
make_fallback(aten.upsample_linear1d_backward)
make_fallback(aten.upsample_bicubic2d_backward, require_contiguous)
make_fallback(aten.upsample_trilinear3d_backward)
make_fallback(aten.grid_sampler_2d_backward, require_dense)
make_fallback(aten._pdist_backward)


# 5) Impossible (missing triton/CPU features)

# Sorting / Sorting-like
make_fallback(aten.sort)
make_fallback(aten.sort.stable)
make_fallback(aten.kthvalue)
make_fallback(aten.topk)
make_fallback(aten.mode)
make_fallback(aten.median)
make_fallback(aten.nanmedian)
make_fallback(aten.randperm)
# see: https://github.com/pytorch/pytorch/pull/121354
make_fallback(aten.resize_)
make_fallback(aten.resize_as_)

# Linalg
make_fallback(aten._linalg_det)
make_fallback(aten.linalg_householder_product)
make_fallback(aten.linalg_inv_ex)
make_fallback(aten.linalg_ldl_factor_ex)
make_fallback(aten.linalg_ldl_solve)
make_fallback(aten.linalg_lu)
make_fallback(aten.linalg_lu_factor_ex)
make_fallback(aten.linalg_lu_solve)
make_fallback(aten.linalg_matrix_exp)
make_fallback(aten.linalg_qr)
make_fallback(aten._linalg_slogdet)
make_fallback(aten._linalg_solve_ex)
make_fallback(aten.linalg_solve_triangular)
make_fallback(aten._linalg_svd)
make_fallback(aten.lu_unpack)
make_fallback(aten.ormqr)
make_fallback(aten._linalg_check_errors)
make_fallback(aten.linalg_pinv.atol_rtol_tensor)
make_fallback(aten._linalg_eigh)
make_fallback(aten.triangular_solve)
make_fallback(aten.linalg_cholesky)
make_fallback(aten.linalg_cholesky_ex)
make_fallback(aten.cholesky_inverse)
make_fallback(aten.cholesky_solve)
make_fallback(aten.geqrf)
make_fallback(aten._fft_r2c)  # needs complex as well

# Data dependent (are these necessary?)
make_fallback(aten.nonzero.default)

# Misc
make_fallback(aten.gcd.default, warn=False)
make_fallback(aten._thnn_fused_lstm_cell, require_dense)
make_fallback(torch._prims.rng_prims.run_and_save_rng_state)
make_fallback(torch._prims.rng_prims.run_with_rng_state)

# Implmented / Half implemented
# Scans. Implemented for CUDA, missing CPU
make_fallback(aten.masked_scatter)
make_fallback(aten.masked_scatter_backward)

# Complex number support
make_fallback(aten.view_as_complex, require_contiguous)
make_fallback(aten.angle)  # needs complex

# Needs efficentzerotensor
make_fallback(aten._efficientzerotensor)

# Needs Sparse
make_fallback(aten._sparse_coo_tensor_with_dims_and_tensors)
make_fallback(aten.to_sparse)
make_fallback(aten._to_sparse)

# Needs dimname support
make_fallback(aten.zeros.names)

# 6) Pattern-matched
make_fallback(
    aten._scaled_dot_product_efficient_attention.default,
    sdpa_constraint,
    warn=False,
)
make_fallback(
    aten._scaled_dot_product_efficient_attention_backward.default,
    sdpa_constraint,
    warn=False,
)
make_fallback(
    aten._scaled_dot_product_flash_attention.default,
    sdpa_constraint,
    warn=False,
)
make_fallback(
    aten._scaled_dot_product_flash_attention_backward.default,
    sdpa_constraint,
    warn=False,
)
make_fallback(
    aten._scaled_dot_product_cudnn_attention.default,
    sdpa_constraint,
    warn=False,
)
make_fallback(
    aten._scaled_dot_product_cudnn_attention_backward.default,
    sdpa_constraint,
    warn=False,
)
make_fallback(
    aten._scaled_dot_product_flash_attention_for_cpu.default,
    sdpa_constraint,
    warn=False,
)
make_fallback(
    aten._scaled_dot_product_flash_attention_for_cpu_backward.default,
    sdpa_constraint,
    warn=False,
)
make_fallback(aten._flash_attention_forward.default, sdpa_constraint)
make_fallback(aten._flash_attention_backward.default, sdpa_constraint)
make_fallback(aten._efficient_attention_forward.default, sdpa_constraint)
make_fallback(aten._efficient_attention_backward.default, sdpa_constraint)

# index_reduce requires fallback when use_scatter_fallback(...) returns True
make_fallback(aten.index_reduce)


# Register with type_promotion_kind None.
# For example, fp16.copy_(fp32) should **not** promote the first input's dtype.
@register_lowering(aten.copy, type_promotion_kind=None)
def copy(self, src, non_blocking=False):
    x = src
    if self.get_device() != src.get_device():
        x = to_device(x, self.get_device())
    if self.get_dtype() != src.get_dtype():
        x = to_dtype(x, self.get_dtype())

    if self.get_size() != src.get_size():
        out = expand(x, self.get_size())
        return clone(out)
    return clone(x)


@register_lowering(aten.clone)
def clone(x, *, memory_format=None):
    # TODO(jansel): memory format
    return Pointwise.create(
        device=x.get_device(),
        dtype=x.get_dtype(),
        inner_fn=x.make_loader(),
        ranges=list(x.get_size()),
    )


def clone_preserve_reinterpret_view(x):
    reinterpret_view_layouts = []
    if isinstance(x, TensorBox) and isinstance(x.data, ir.ReinterpretView):
        x = x.data  # unwrap TensorBox
        while isinstance(x, ir.ReinterpretView):
            reinterpret_view_layouts.append(x.get_layout())
            x = x.data
        x = TensorBox(x)

    x = clone(x)

    if reinterpret_view_layouts:
        x = x.data  # unwrap TensorBox
        for layout in reinterpret_view_layouts[::-1]:
            x = ir.ReinterpretView(data=x, layout=layout)
        x = TensorBox(x)

    return x


if hasattr(aten, "lift_fresh_copy"):
    register_lowering(aten.lift_fresh_copy)(clone)


@register_lowering(prims.iota)
def iota(
    length,
    *,
    start,
    step,
    dtype,
    device,
    requires_grad,
):
    def fn(index):
        return ops.index_expr(step * index[0] + start, dtype=dtype)

    return Pointwise.create(
        device=decode_device(device),
        dtype=dtype,
        inner_fn=fn,
        ranges=[length],
    )


@register_lowering(aten.select_scatter, type_promotion_kind=None)
def select_scatter(x, src, dim: int, index: int):
    assert x.get_dtype() == src.get_dtype()
    x_loader = x.make_loader()
    dim = _validate_dim(x, dim, 0)
    if V.graph.sizevars.evaluate_expr(sympy.Lt(index, 0)):
        index = index + x.get_size()[dim]
    V.graph.sizevars.guard_leq(0, index)  # type: ignore[arg-type]
    V.graph.sizevars.guard_lt(index, x.get_size()[dim])  # type: ignore[arg-type]
    src = expand(unsqueeze(src, dim), x.get_size())
    src_loader = src.make_loader()

    def inner_fn(idx):
        return ops.where(
            ops.eq(
                ops.index_expr(idx[dim], torch.int32),
                ops.index_expr(index, torch.int32),
            ),
            src_loader(idx),
            x_loader(idx),
        )

    return Pointwise.create(
        device=x.get_device(),
        dtype=x.get_dtype(),
        inner_fn=inner_fn,
        ranges=list(x.get_size()),
    )


@register_lowering(aten.slice_scatter, type_promotion_kind=None)
def slice_scatter(x, src, dim=0, start=None, end=None, step=1):
    assert x.get_dtype() == src.get_dtype()
    x_loader = x.make_loader()
    dim = _validate_dim(x, dim, 0)
    dim_size = x.get_size()[dim]

    start, end = ir.SliceView.normalize_start_end(x, dim, start, end)

    src_size = list(x.get_size())
    src_size[dim] = FloorDiv(end - start + (step - 1), step)
    src = expand(src, src_size)
    src_loader = src.make_loader()

    def inner_fn(idx):
        if start == 0 and end == dim_size and step == 1:
            # selecting every element is the same as just src.clone()
            return src_loader(idx)

        idx_dim = ops.index_expr(idx[dim], torch.int64)
        src_idx = list(idx)
        src_idx[dim] = FloorDiv(idx[dim] - start, step)

        mask = []
        if start != 0:
            mask.append(
                ops.ge(
                    idx_dim,
                    ops.index_expr(sympy.expand(start), torch.int64),
                )
            )
        if end != dim_size:
            mask.append(
                ops.lt(
                    idx_dim,
                    ops.index_expr(sympy.expand(end), torch.int64),
                )
            )
        if step != 1:
            mask.append(
                ops.eq(
                    ops.index_expr(
                        ModularIndexing(idx[dim] - start, 1, step), torch.int64
                    ),
                    ops.constant(0, torch.int64),
                )
            )
        assert mask
        mask = functools.reduce(ops.and_, mask)
        src_val = ops.masked(
            mask,
            lambda: src_loader(src_idx),
            0 if is_integer_type(x) else 0.0,
        )
        return ops.where(
            mask,
            src_val,
            x_loader(idx),
        )

    return Pointwise.create(
        device=x.get_device(),
        dtype=x.get_dtype(),
        inner_fn=inner_fn,
        ranges=list(x.get_size()),
    )


def _unwrap(x):
    if isinstance(x, (list, tuple)) and len(x) > 0:
        return _unwrap(x[0])
    return x


@register_lowering([torch.tensor, aten.scalar_tensor])
def tensor(data, *, dtype=None, device=None, layout=None, pin_memory=False):
    assert_nyi(layout in (None, torch.strided), f"layout={layout}")
    assert_nyi(not pin_memory, "pin_memory")
    if isinstance(_unwrap(data), int):
        dtype = dtype or torch.int64
    else:
        dtype = dtype or torch.get_default_dtype()

    ranges: List[sympy.Expr] = []

    if isinstance(data, sympy.Basic):

        def inner_fn(index):
            return ops.index_expr(data, dtype)

    elif isinstance(data, (float, int)):

        def inner_fn(index):
            return ops.constant(data, dtype)

    elif len(data) == 0 or isinstance(data[0], (float, int)) and len(data) <= 8:
        # inline small tensors
        ranges.append(sympy.Integer(len(data)))

        def inner_fn(index):
            def binary_search(start, end):
                assert start < end
                if end - start == 1:
                    return ops.constant(data[start], dtype)
                mid = (end - start) // 2 + start
                return ops.where(
                    ops.lt(
                        ops.index_expr(index[0], torch.int64),
                        ops.constant(mid, torch.int64),
                    ),
                    binary_search(start, mid),
                    binary_search(mid, end),
                )

            if len(data) == 0:
                return ops.constant(0, dtype)
            return binary_search(0, len(data))

    else:
        return V.graph.add_tensor_constant(
            torch.tensor(data, dtype=dtype, device=device)
        )

    return Pointwise.create(
        device=decode_device(device),
        dtype=dtype,
        inner_fn=inner_fn,
        ranges=ranges,
    )


@register_lowering(torch.as_tensor)
def as_tensor(data, dtype=None, device=None):
    if isinstance(data, TensorBox):
        if dtype is not None:
            data = to_dtype(data, dtype)
        if device is not None:
            data = to_device(data, device)
        return data
    return tensor(data, dtype=dtype, device=device)


@register_lowering(torch.LongTensor)
def long_tensor(data):
    return tensor(data, dtype=torch.int64)


@register_lowering(aten._local_scalar_dense)
def _local_scalar_dense(data):
    from torch.fx.experimental.symbolic_shapes import resolve_unbacked_bindings

    # This is interesting!  Most lowerings return tensors, so you can just
    # return the buffer you allocated and it will get used (or not used, if
    # it's dead.)  But _local_scalar_dense (aka item) returns an int,
    # not a Tensor, so you would have a type mismatch if you return a buffer;
    # we are obligated to return a sympy expression instead.  However,
    # we need to actually codegen the .item() call somehow.  We do this
    # by registering a faux buffer for the DynamicScalar IR node, which is
    # solely responsible for generating this .item().  The buffer is
    # not used for anything (notice we discard it); at codegen time,
    # the "buffer" just gets assigned None.
    unbacked_bindings = resolve_unbacked_bindings(
        V.graph.sizevars.shape_env, V.graph.current_node.meta["unbacked_bindings"]
    )
    assert unbacked_bindings is not None
    assert len(unbacked_bindings) == 1, unbacked_bindings
    # NB: Have to be very careful here.  V.graph.current_node.meta["val"]
    # seemingly also contains a symbol which you want to do binding for,
    # but it actually isn't.  In particular, if we have later performed
    # a deferred runtime assert saying that u0 == s0, you will actually
    # see s0 from expr!  This is bad because we need to actually generate
    # the assert that says u0 == s0, so we need to know where to get u0
    # from (this call).  In particular, we must use unbacked_bindings, which
    # is guaranteed to have the original, unreplaced symbol in question.
    #
    # NB2: Another thing we have to be very careful about are symbol bindings
    # that require nontrivial refinement, e.g., when you have a binding site
    # x: Sym(u0 * 4) = y.item().  Here, the code generation must do a division
    # in order to appropriately bind u0.  This is communicated via the keypath
    # in unbacked_bindings, and we need to hold onto it in order to generate
    # code appropriately for this case.
    binding_sym, keypath = next(iter(unbacked_bindings.items()))
    buffer = ir.DynamicScalar(binding_sym, keypath, data)
    buffer.name = V.graph.register_buffer(buffer)
    V.graph.register_operation(buffer)
    # NB: the replaced expr is OK to use directly downstream, we want
    # simplifications in this case!
    val = V.graph.current_node.meta["val"]
    if isinstance(val, (torch.SymInt, torch.SymFloat, torch.SymBool)):
        return val.node.expr
    else:
        return sympy.sympify(val)


@register_lowering(aten._assert_scalar)
def _assert_scalar(data, msg):
    # NB: These will be handled at codegen time
    # Not sure if we are guaranteed to be able to serve out truth from the
    # deferred_runtime_asserts, TODO: try this assert out
    # assert bool(data.scalar), data
    return None


def _full(fill_value, device, dtype, size):
    value = fill_value
    if not isinstance(fill_value, (int, float)) and hasattr(value, "value"):
        value = value.value

    if isinstance(value, (int, float)):

        def inner_fn(index):
            return ops.constant(value, dtype)

    elif isinstance(value, sympy.Basic):

        def inner_fn(index):
            return ops.index_expr(value, dtype)

    else:
        assert len(value.get_size()) == 0
        value_loader = value.make_loader()

        def inner_fn(index):
            return value_loader([])

    return Pointwise.create(
        device=device,
        dtype=dtype,
        inner_fn=inner_fn,
        ranges=list(size),
    )


@register_lowering(aten.full_like, type_promotion_kind=None)
def full_like(x, fill_value, **kwargs):
    return create_tensor_like(tensor_constructor(fill_value))(x, **kwargs)


def tensor_constructor(fill_value):
    # torch.zeros, torch.ones, etc
    def inner(
        *size,
        names=None,
        dtype=None,
        device=None,
        layout=None,
        pin_memory=False,
        memory_format=None,
    ):
        assert_nyi(names is None, "named tensors")
        assert_nyi(layout in (None, torch.strided), f"layout={layout}")
        assert_nyi(not pin_memory, "pin_memory")
        device = decode_device(device)
        dtype = dtype or torch.get_default_dtype()
        if len(size) == 1 and isinstance(size[0], (list, tuple, torch.Size)):
            size = tuple(size[0])
        # See https://github.com/pytorch/pytorch/issues/118102
        # All sizes at lowering time should be sympy.Symbol, not SymInt!
        for s in size:
            assert not isinstance(s, torch.SymInt)
        size = [sympy.expand(s) for s in size]
        return _full(fill_value, device, dtype, size)

    return inner


@register_lowering([torch.empty, aten.empty])
def empty(
    *size,
    names=None,
    dtype=None,
    layout=None,
    device=None,
    pin_memory=None,
    memory_format=None,
):
    assert_nyi(names is None, "named tensors")
    device = decode_device(device)
    if len(size) == 1 and isinstance(size[0], (list, tuple, torch.Size)):
        size = tuple(size[0])
    return empty_strided(
        size, None, dtype=dtype, layout=layout, device=device, pin_memory=pin_memory
    )


def create_tensor_like(creation_fn):
    """
    Shim to convert X_like(...) into X(...).  For example zeros_like() into zeros().
    """

    def _constant_like(
        x, *, dtype=None, device=None, layout=None, pin_memory=False, memory_format=None
    ):
        assert_nyi(not pin_memory, "pin_memory")
        assert_nyi(layout in (None, torch.strided), f"layout={layout}")
        if dtype is None:
            dtype = x.get_dtype()
        else:
            dtype = decode_dtype(dtype)
        device = device or x.get_device()
        size = list(x.get_size())
        return creation_fn(
            size, dtype=dtype, device=device, layout=layout, pin_memory=pin_memory
        )

    return _constant_like


def constant_like(fill_value):
    return create_tensor_like(tensor_constructor(fill_value))


empty_like = register_lowering(aten.empty_like)(create_tensor_like(empty))
ones_like = create_tensor_like(tensor_constructor(1))
zeros_like = create_tensor_like(tensor_constructor(0))


def new_constant(fill_value):
    def _new_constant(
        x, size, *, dtype=None, layout=None, device=None, pin_memory=None
    ):
        assert isinstance(size, (list, tuple))
        assert_nyi(not pin_memory, "pin_memory")
        assert_nyi(layout in (None, torch.strided), f"layout={layout}")
        dtype = decode_dtype(dtype) or x.get_dtype()
        device = device or x.get_device()
        size = [sympy.Integer(s) for s in size]
        return _full(fill_value, decode_device(device), dtype, size)

    return _new_constant


@register_lowering(aten.new_empty)
def new_empty(x, size, *, dtype=None, layout=None, device=None, pin_memory=None):
    if dtype is None:
        dtype = x.get_dtype()
    if device is None:
        device = x.get_device()
    return empty_strided(
        size,
        None,
        dtype=dtype,
        layout=layout,
        device=decode_device(device),
        pin_memory=pin_memory,
    )


@register_lowering(aten.empty_strided)
def empty_strided(
    size, stride, *, dtype=None, layout=None, device=None, pin_memory=None
):
    assert isinstance(size, (list, tuple))
    assert isinstance(stride, (list, tuple, type(None)))
    assert_nyi(not pin_memory, "pin_memory")
    assert_nyi(layout in (None, torch.strided), f"layout={layout}")
    dtype = decode_dtype(dtype) or torch.get_default_dtype()
    device = device or torch.tensor(0.0).device
    device = decode_device(device)
    pointwise = _full(fill_value=0, device=device, dtype=dtype, size=size)
    pointwise.realize()
    buffer = pointwise.data.data
    # explicitly set ranges to zeros in order to make a NopKernelSchedulerNode
    buffer.data = dataclasses.replace(buffer.data, ranges=[0] * len(size))
    assert isinstance(buffer, ir.ComputedBuffer)
    size = [sympy.expand(s) for s in size]
    stride = (
        [sympy.expand(s) for s in stride]
        if stride
        else ir.FlexibleLayout.contiguous_strides(size)
    )
    buffer.layout = ir.FixedLayout(
        device=device,
        dtype=dtype,
        size=size,
        stride=stride,
    )
    return pointwise


@register_lowering(aten.new_empty_strided)
def new_empty_strided(
    x, size, stride, *, dtype=None, layout=None, device=None, pin_memory=None
):
    if dtype is None:
        dtype = x.get_dtype()
    if device is None:
        device = x.get_device()
    return empty_strided(
        size,
        stride,
        dtype=dtype,
        layout=layout,
        device=decode_device(device),
        pin_memory=pin_memory,
    )


@register_lowering(prims.copy_strided.default)
def copy_strided(x, stride):
    stride = [V.graph.sizevars.size_hint(s) for s in stride]
    stride_order = sorted(range(len(stride)), key=stride.__getitem__)
    return ir.ExternKernel.require_stride_order(x, stride_order)


@register_lowering([torch.full, aten.full])
def full(size, fill_value, **kwargs):
    assert kwargs.get("dtype") is not None, "dtype should be handled by decomposition"
    return tensor_constructor(fill_value)(size, **kwargs)


@register_lowering(aten.gather, type_promotion_kind=None)
def gather(x, dim, index, sparse_grad=False):
    # sparse_grad doesn't affect forward computation,
    # and backward tracing is taken care of by AOT Autograd
    assert isinstance(x, TensorBox)
    if index.get_numel() == 0:
        # Empty index case. Return an empty array with the same shape
        return new_empty(x, index.get_size())

    assert index.get_dtype() == torch.int64
    size = x.get_size()
    offset = len(size) == 0
    dim = _validate_dim(x, dim, offset)

    if offset:
        x = expand(x, [1])
        size = [1]

    x_loader = x.make_loader()
    index_loader = index.make_loader()

    def fn(idx):
        idx = list(idx)
        gather_idx = ops.indirect_indexing(index_loader(idx), size[dim])
        if len(idx) == 0:
            idx = [gather_idx]
        else:
            idx[dim] = gather_idx
        return x_loader(idx)

    return Pointwise.create(
        device=x.get_device(),
        dtype=x.get_dtype(),
        inner_fn=fn,
        ranges=index.get_size(),
    )


@register_lowering(aten.embedding, type_promotion_kind=None)
def embedding(weight, indices, padding_idx=-1, scale_grad_by_freq=False, sparse=False):
    assert not sparse
    assert isinstance(weight, TensorBox)
    assert isinstance(indices, TensorBox)
    assert "int" in str(indices.get_dtype())

    weight_loader = weight.make_loader()
    indices_loader = indices.make_loader()
    indices_ndim = len(indices.get_size())
    weight_size = weight.get_size()
    new_size = [*indices.get_size(), *weight_size[1:]]

    def fn(idx):
        assert len(idx) == len(new_size), f"{idx} != {new_size}"
        var_index = indices_loader(idx[:indices_ndim])
        weight_idx = [ops.indirect_indexing(var_index, weight_size[0])] + [
            *idx[indices_ndim:]
        ]
        return weight_loader(weight_idx)

    return Pointwise.create(
        device=weight.get_device(),
        dtype=weight.get_dtype(),
        inner_fn=fn,
        ranges=new_size,
    )


def check_and_broadcast_indices(indices, device):
    assert all(
        i.get_dtype() in (torch.int64, torch.int32, torch.bool, torch.uint8)
        for i in indices
        if i is not None
    ), f"indices must be int64, byte or bool. Got {[i.get_dtype() for i in indices if i is not None]}"
    if any(
        i.get_dtype() in (torch.bool, torch.uint8) for i in indices if i is not None
    ):
        raise NotImplementedError("Fallback for bool indices")

    valid_idxs = [i for i, x in enumerate(indices) if isinstance(x, TensorBox)]
    assert len(valid_idxs) > 0, "requires at least 1 non-None index"
    new_indices = [None] * len(indices)
    for i, x in zip(valid_idxs, broadcast_tensors(*[indices[i] for i in valid_idxs])):
        # Eager allows indices to be CPU tensor when running on CUDA
        # FIXME: Calling to_device(x, device) should work but
        # test_advancedindex_mixed_cpu_devices still fails
        if x.get_device() != device:
            raise NotImplementedError("Fallback when indices is on a different device")
        new_indices[i] = x
    return new_indices, valid_idxs


def index_output_size_and_inner_fn(
    x_size,
    indices,
    tensor_indices,
    tensor_size,
    indices_loaders,
    indexed_size,
    x_loader,
    check,
    wrap_neg=True,
):
    # Note that behavior of indexing differs when there are non consecutive
    # tensors. In this case, the tensor index is pulled to the beginning.
    #
    # Suppose a = torch.arange(3 * 4 * 5 * 6 * 7).view(3, 4, 5, 6, 7)
    #         x = torch.tensor[1,2]
    # Then, a[:,x,:,x,:] will have shape 2,3,5,7 as due to x,:,x then 2 will
    # be pulled to the front.
    non_consecutive_tensors = False
    for previous, current in zip(tensor_indices, tensor_indices[1:]):
        if current - previous != 1:
            non_consecutive_tensors = True

    output_size = [x_size[i] for i, val in enumerate(indices) if val is None]
    output_size = [*output_size, *x_size[len(output_size) + len(tensor_indices) :]]

    first_tensor_index = tensor_indices[0]
    if non_consecutive_tensors:
        output_size = tensor_size + output_size
    else:
        output_size = (
            output_size[:first_tensor_index]
            + tensor_size
            + output_size[first_tensor_index:]
        )

    def fn(idx):
        assert len(idx) == len(output_size)
        assert len(indices_loaders) == len(indexed_size)

        rank = len(tensor_size)
        new_index = []
        first_tensor_index = tensor_indices[0]
        start_offset = 0 if non_consecutive_tensors else first_tensor_index
        next_idx = 0
        for i in range(tensor_indices[-1] + 1):
            if i == start_offset:
                next_idx += rank
            if indices[i] is None:
                assert next_idx < len(idx)
                new_index.append(idx[next_idx])
                next_idx += 1
            else:
                loader = indices_loaders[i]
                assert loader is not None
                size = indexed_size[i]
                new_index.append(
                    ops.indirect_indexing(
                        loader(idx[start_offset : start_offset + rank]),
                        size,
                        check=check,
                        wrap_neg=wrap_neg,
                    )
                )
        new_index = [
            *new_index,
            *idx[next_idx:],
        ]
        return new_index if x_loader is None else x_loader(new_index)

    return output_size, fn


def index_impl(x, indices, check):
    output_size, inner_fn, _ = index_impl_helper(x, indices, check)

    return Pointwise.create(
        device=x.get_device(),
        dtype=x.get_dtype(),
        inner_fn=inner_fn,
        ranges=output_size,
    )


def index_impl_helper(x, indices, check, wrap_neg=True):
    assert isinstance(indices, (list, tuple))
    x_loader = x.make_loader()
    indices, tensor_indices = check_and_broadcast_indices(indices, x.get_device())
    assert len(tensor_indices) > 0, "Must have at least one valid idx"

    indices_loaders = [i.make_loader() if i is not None else None for i in indices]
    # no guards on output size, all the guards are set in broadcast_tensors

    # We can use the first one since they are all required to be the same size
    tensor_size = list(indices[tensor_indices[0]].get_size())

    x_size = x.get_size()

    indexed_size = [x_size[i] for i in range(len(indices)) if indices[i] is not None]
    if check and 0 in indexed_size and 0 not in tensor_size:
        raise IndexError("index is out of bounds for dimension with size 0")

    indexed_size = [x_size[i] for i in range(len(indices))]
    output_size, index_inner_fn = index_output_size_and_inner_fn(
        x_size,
        indices,
        tensor_indices,
        tensor_size,
        indices_loaders,
        indexed_size,
        None,
        check=check,
        wrap_neg=wrap_neg,
    )

    def inner_fn(idx):
        return x_loader(index_inner_fn(idx))

    return output_size, inner_fn, index_inner_fn


@register_lowering(aten.index, type_promotion_kind=None)
def index(x, indices):
    try:
        return index_impl(x, indices, check=True)
    except NotImplementedError:
        # Fallback to ATen for boolean indexing
        x.realize()
        return fallback_handler(aten.index.Tensor, add_to_fallback_set=False)(
            x, indices
        )


@register_lowering(aten._unsafe_index, type_promotion_kind=None)
def _unsafe_index(x, indices):
    return index_impl(x, indices, check=False)


# All the indexing decompositions are written in terms of index, index_put, and index_put_
# We cannot have this lowering as a decomposition as it introduces
# mutation in the graph, which is bad for Aot Autograd. Aot Autograd runs dead
# code elimination and common subexpression elimination optimizations, which
# assume graphs to be side-effect free. More details at
# https://github.com/pytorch/torchdynamo/issues/1235
# and
# https://github.com/pytorch/torchdynamo/issues/1863
@register_lowering(aten.index_put)
def index_put(x, indices, values, accumulate=False):
    return index_put_impl_(
        clone(x), indices, values, accumulate, check=True, may_realize=False
    )


@register_lowering(aten._unsafe_index_put)
def _unsafe_index_put(x, indices, values, accumulate=False):
    return index_put_impl_(
        clone(x), indices, values, accumulate, check=False, may_realize=False
    )


def index_put_as_masked_fill(self, indices, value, accumulate):
    if value.get_device() != self.get_device():
        value = to_device(value, self.get_device())
    if accumulate:
        value = add(self, value)
    return mutate_to(self, where(indices[0], value, self))


def index_put_fallback(self, indices, values, accumulate):
    deterministic = torch.are_deterministic_algorithms_enabled()
    if is_triton(values) and (accumulate or deterministic):
        msg = (
            "index put with accumulate."
            if not deterministic
            else "deterministic index put."
        )
        if stack_trace := V.graph.current_node.meta.get("stack_trace", None):
            msg = f"{msg} Found from : \n {stack_trace}"
        V.graph.disable_cudagraphs_reason = msg

    ir.IndexPutFallback(V.graph.current_node.target, self, indices, values, accumulate)
    return self


@register_lowering(aten.index_put_, type_promotion_kind=None)
def index_put_(self, indices, values, accumulate=False):
    return index_put_impl_(
        self, indices, values, accumulate, check=True, may_realize=True
    )


@register_lowering(inductor_prims._unsafe_index_put_, type_promotion_kind=None)
def _unsafe_index_put_(self, indices, values, accumulate=False):
    return index_put_impl_(
        self, indices, values, accumulate, check=False, may_realize=True
    )


def index_put_impl_(self, indices, values, accumulate, check, may_realize=False):
    if may_realize:

        def try_get_name(x):
            if isinstance(x, ir.TensorBox):
                x = x.data
            if isinstance(x, ir.BaseView):
                x = x.unwrap_view()
            if isinstance(x, ir.StorageBox):
                x = x.data
            return x.get_name() if isinstance(x, ir.Buffer) else None

        def indice_slice_from_randperm(indice):
            # Refer to: https://github.com/pytorch/pytorch/pull/139366#discussion_r1825424660
            # For this specific pattern, indices is unique as coming from torch.randperm.
            # However, as the content of the indices is unknown, we have to check this specific pattern.
            if isinstance(indice, TensorBox) and isinstance(indice.data, ir.BaseView):
                indice = indice.data.unwrap_view()
                return (
                    isinstance(indice, ir.StorageBox)
                    and isinstance(indice.data, ir.ExternKernel)
                    and getattr(indice.data, "fx_node", None)
                    and indice.data.fx_node.target == torch.ops.aten.randperm.default
                )
            return False

        if try_get_name(self) in values.get_read_names() and not all(
            indice_slice_from_randperm(indice) for indice in indices
        ):
            # Fix issue: https://github.com/pytorch/pytorch/issues/138908
            # When self and values have memory overlapping, indices may
            # contain duplicate values, potentially causing incorrect results since
            # the load of `values` might contain modified value from the store of `self`.
            # To address this, store values in a temporary buffer in such cases.
            values.realize()

    # Dispatch to masked fill for single boolean index with single value
    if (
        values.get_numel() == 1
        and len(indices) == 1
        and indices[0].get_dtype() in (torch.bool, torch.uint8)
    ):
        mask = indices[0]
        for _ in range(len(mask.get_size()), len(self.get_size())):
            mask = unsqueeze(mask, -1)
        return index_put_as_masked_fill(self, [mask], values, accumulate)

    # Fallback in torch deterministic mode
    if torch.are_deterministic_algorithms_enabled():
        return index_put_fallback(self, indices, values, accumulate)

    # Fallback if there is a boolean index
    for index in indices:
        if index is not None and index.get_dtype() in (torch.bool, torch.uint8):
            return index_put_fallback(self, indices, values, accumulate)

    x_size = self.get_size()
    x_ndim = len(x_size)

    if accumulate and needs_fallback_due_to_atomic_add_limitations(self.get_dtype()):
        # self is an scalar Tensor
        if x_ndim == 0:
            self = view(self, [1])
        self = index_put_fallback(self, indices, values, accumulate)
        if x_ndim == 0:
            self = view(self, [])
        return self

    values = to_dtype(values, self.get_dtype())

    try:
        # Note that code will only get here when dtype is uint32
        indices, tensor_indices = check_and_broadcast_indices(
            indices, self.get_device()
        )
    except NotImplementedError:
        return index_put_fallback(self, indices, values, accumulate)

    indices_loaders = [i.make_loader() if i is not None else None for i in indices]

    assert isinstance(self, TensorBox)
    self.realize()

    # self is an scalar Tensor
    if x_ndim == 0:
        self = view(self, [1])

    # We can use the first one since they are all required to be the same size
    tensor_size = list(indices[tensor_indices[0]].get_size())
    indexed_size = [x_size[i] for i in range(len(indices))]

    expected_vals_size, inner_fn = index_output_size_and_inner_fn(
        x_size,
        indices,
        tensor_indices,
        tensor_size,
        indices_loaders,
        indexed_size,
        None,
        check=check,
    )

    values = expand(values, expected_vals_size)
    # all guards are set above during broadcast_tensors and expand

    scatter = ir.Scatter(
        device=self.get_device(),
        dtype=self.get_dtype(),
        inner_fn=values.make_loader(),
        ranges=expected_vals_size,  # iter_ranges,
        output_indexer=inner_fn,
        scatter_mode="atomic_add" if accumulate else None,
    )
    buffer = ir.ComputedBuffer(
        name=None,
        layout=ir.MutationLayoutSHOULDREMOVE(self),
        data=scatter,
    )
    buffer.name = V.graph.register_buffer(buffer)
    V.graph.register_operation(buffer)

    if x_ndim == 0:
        self = view(self, [])
    return self


fallback__unsafe_masked_index = fallback_handler(
    aten._unsafe_masked_index.default, add_to_fallback_set=False
)

fallback__unsafe_masked_index_put_accumulate = fallback_handler(
    aten._unsafe_masked_index_put_accumulate.default, add_to_fallback_set=False
)


@register_lowering(aten._unsafe_masked_index, type_promotion_kind=None)
def _unsafe_masked_index(self, mask, indices, fill):
    ranges, _, _unsafe_index_fn = index_impl_helper(
        self, indices, check=False, wrap_neg=False
    )
    mask_loader = mask.make_loader()
    self_loader = self.make_loader()

    def inner_fn(idx):
        if mask.dtype != torch.bool:
            mask_val = ops.to_dtype(mask_loader(idx), torch.bool)
        else:
            mask_val = mask_loader(idx)
        return ops.masked(mask_val, lambda: self_loader(_unsafe_index_fn(idx)), fill)

    return Pointwise.create(
        device=self.get_device(),
        dtype=self.get_dtype(),
        inner_fn=inner_fn,
        ranges=ranges,
    )


@register_lowering(aten._unsafe_masked_index_put_accumulate, type_promotion_kind=None)
def _unsafe_masked_index_put_accumulate(x, mask, indices, values):
    masked_value = where(mask, values, 0)
    shape = x.get_size()
    clamped_indices = [
        clamp(indices[i], -shape[i], shape[i] - 1) if indices[i] else None
        for i in range(len(indices))
    ]
    # TODO: use a masked store for this. currently only triton
    # supports masked stores and cpp backend does not.
    return _unsafe_index_put(x, clamped_indices, masked_value, accumulate=True)


@make_pointwise
def clamp(a, min, max):
    return ops.maximum(min, ops.minimum(max, a))


@register_lowering(aten.as_strided_scatter, type_promotion_kind=None)
def as_strided_scatter(self, src, size, stride, storage_offset=None):
    output = clone(self)
    output_view = as_strided(output, size, stride, storage_offset)
    copy_(output_view, src)
    return output


@register_lowering(aten.scatter, type_promotion_kind=None)
def scatter(x, dim: int, index, src, **kwargs):
    return scatter_(clone(x), dim, index, src, **kwargs)


def scatter_fallback(
    op_overload: torch._ops.OpOverload,
    self,
    dim: int,
    index,
    src,
    *,
    reduce: Optional[str] = None,
    include_self: bool = True,
):
    src_is_tensor = isinstance(src, TensorBox)
    if use_scatter_fallback(
        op_overload,
        reduce,
        self.get_dtype(),
        src.get_dtype() if src_is_tensor else type(src),
        src.get_device().type if src_is_tensor else "not impl",
        src_is_tensor,
    ):
        ir.ScatterFallback(
            op_overload,
            self,
            dim,
            index,
            src,
            reduce=reduce,
            include_self=include_self,
        )
        return self

    return None


@register_lowering(aten.scatter_, type_promotion_kind=None)
def scatter_(self, dim: int, index, src, *, reduce: Optional[str] = None):
    assert reduce in (None, "add", "multiply")
    if reduce is None:
        op_overload = getattr(aten.scatter_, V.graph.current_node.target._overloadname)  # type: ignore[union-attr]
        fallback_result = scatter_fallback(
            op_overload, self, dim, index, src, reduce=reduce
        )
        if fallback_result is not None:
            return fallback_result

    if reduce == "add":
        reduce = "sum"
    elif reduce == "multiply":
        reduce = "prod"
    return scatter_reduce_(self, dim, index, src, reduce)


@register_lowering(aten.scatter_add, type_promotion_kind=None)
def scatter_add(x, dim: int, index, src):
    return scatter_add_(clone(x), dim, index, src)


@register_lowering(aten.scatter_add_, type_promotion_kind=None)
def scatter_add_(x, dim: int, index, src):
    return scatter_reduce_(x, dim, index, src, "sum")


@register_lowering(aten.scatter_reduce, type_promotion_kind=None)
def scatter_reduce(x, dim: int, index, src, reduction_type, **kwargs):
    return scatter_reduce_(clone(x), dim, index, src, reduction_type, **kwargs)


@register_lowering(aten.scatter_reduce_, type_promotion_kind=None)
def scatter_reduce_(self, dim: int, index, src, reduce, *, include_self: bool = True):
    assert reduce in (None, "sum", "prod", "mean", "amax", "amin")
    assert (
        len(aten.scatter_reduce_.overloads()) == 1
        and "two" in aten.scatter_reduce_.overloads()
    ), "aten.scatter_reduce_.two is not the unique overload of aten.scatter_reduce_"

    if isinstance(src, Number):
        src = full_like(self, src)

    fallback_result = scatter_fallback(
        aten.scatter_reduce_.two,
        self,
        dim,
        index,
        src,
        reduce=reduce,
        include_self=include_self,
    )

    if fallback_result:
        return fallback_result

    assert isinstance(self, TensorBox)
    assert "int" in str(index.get_dtype())

    ndim = len(self.get_size())
    if ndim == 0:
        self = view(self, [1])

    if isinstance(src, TensorBox) and len(src.get_size()) == 0:
        src = view(src, [1])

    if isinstance(index, TensorBox) and len(index.get_size()) == 0:
        index = view(index, [1])

    if index.get_numel() == 0:
        return self

    dim = _validate_dim(self, dim)

    self.realize()
    index_loader = index.make_loader()
    src_loader = src.make_loader() if isinstance(src, TensorBox) else None

    def output_indexer(idx):
        # self is captured from the end of the function, so it may have 0 dim
        shape = self.get_size()
        ndim = len(shape)
        indirect_idx = list(idx)
        indirect_idx[dim] = ops.indirect_indexing(
            index_loader(idx), 1 if ndim == 0 else shape[dim], wrap_neg=False
        )
        return indirect_idx

    def fn(idx):
        if src_loader:
            return src_loader(idx)
        else:
            # src is a scalar
            return ops.constant(src, self.get_dtype())

    def backend_reduce_str(reduce):
        if reduce == "sum":
            return "atomic_add"
        else:
            # TODO: Need to support more reduction type
            assert reduce is None
            return None

    if not include_self:
        # zero out the corresponding elements first
        zero_out = ir.Scatter(
            device=self.get_device(),
            dtype=self.get_dtype(),
            inner_fn=lambda index: ops.constant(0, self.get_dtype()),
            ranges=index.get_size(),
            output_indexer=output_indexer,
            scatter_mode=None,
        )
        buffer = ir.ComputedBuffer(
            name=None,
            layout=ir.MutationLayoutSHOULDREMOVE(self),
            data=zero_out,
        )
        buffer.name = V.graph.register_buffer(buffer)
        V.graph.register_operation(buffer)

    # self[index[i][j][k]][j][k] += src[i][j][k]  # if dim == 0
    # self[i][index[i][j][k]][k] += src[i][j][k]  # if dim == 1
    # self[i][j][index[i][j][k]] += src[i][j][k]  # if dim == 2
    scatter = ir.Scatter(
        device=self.get_device(),
        dtype=self.get_dtype(),
        inner_fn=fn,
        ranges=index.get_size(),
        output_indexer=output_indexer,
        scatter_mode=backend_reduce_str(reduce),
    )
    buffer = ir.ComputedBuffer(
        name=None,
        layout=ir.MutationLayoutSHOULDREMOVE(self),
        data=scatter,
    )
    buffer.name = V.graph.register_buffer(buffer)
    V.graph.register_operation(buffer)

    if ndim == 0:
        self = view(self, [])
    return self


def upsample_nearestnd(
    x,
    output_size,
    scales_x: tuple[Optional[float], ...],
    n: int = 2,
    exact: bool = False,
):
    x.realize_hint()  # elements are reused
    x_loader = x.make_loader()
    i_sizes = x.get_size()[-n:]
    batch = x.get_size()[:-n]
    i_sizes = [V.graph.sizevars.evaluate_static_shape(i) for i in i_sizes]

    assert len(scales_x) == n
    o_sizes = output_size

    inv_scales = [i / o for i, o in zip(i_sizes, o_sizes)]
    for i, scale in enumerate(scales_x):
        if scale is not None:
            inv_scales[i] = 1.0 / scale

    def scale_fn(x, scale, size):
        # Nearest Exact: input_index = round(scale * (output_index + 0.5) - 0.5)
        #                            = floor(scale * (output_index + 0.5))
        # Nearest: input_index = floor(scale * output_index)
        x = ops.index_expr(x, torch.float32)
        if exact:
            x = ops.add(x, ops.constant(0.5, torch.float32))
        x = ops.mul(x, ops.constant(scale, torch.float32))
        x = ops.to_dtype(x, torch.int32)
        return ops.indirect_indexing(x, size, check=False)

    def fn(idx):
        x = idx[-n:]
        b = idx[:-n]
        return x_loader(
            [*b, *[scale_fn(i, s, size) for i, s, size in zip(x, inv_scales, i_sizes)]]
        )

    return Pointwise.create(
        device=x.get_device(),
        dtype=x.get_dtype(),
        inner_fn=fn,
        ranges=[*batch, *o_sizes],
    )


@register_lowering(aten.upsample_nearest1d.default)
def upsample_nearest1d(x, output_size, scales: Optional[float] = None):
    return upsample_nearestnd(x, output_size, (scales,), n=1)


@register_lowering(aten._upsample_nearest_exact1d.default)
def _upsample_nearest_exact1d(x, output_size, scales: Optional[float] = None):
    return upsample_nearestnd(x, output_size, (scales,), n=1, exact=True)


@register_lowering(aten.upsample_nearest2d.default)
def upsample_nearest2d(
    x, output_size, scales_h: Optional[float] = None, scales_w: Optional[float] = None
):
    return upsample_nearestnd(x, output_size, (scales_h, scales_w), n=2)


@register_lowering(aten._upsample_nearest_exact2d.default)
def _upsample_nearest_exact2d(
    x, output_size, scales_h: Optional[float] = None, scales_w: Optional[float] = None
):
    return upsample_nearestnd(x, output_size, (scales_h, scales_w), n=2, exact=True)


@register_lowering(aten.upsample_nearest3d.default)
def upsample_nearest3d(
    x,
    output_size,
    scales_d: Optional[float] = None,
    scales_h: Optional[float] = None,
    scales_w: Optional[float] = None,
):
    return upsample_nearestnd(x, output_size, (scales_d, scales_h, scales_w), n=3)


@register_lowering(aten._upsample_nearest_exact3d.default)
def _upsample_nearest_exact3d(
    x,
    output_size,
    scales_d: Optional[float] = None,
    scales_h: Optional[float] = None,
    scales_w: Optional[float] = None,
):
    return upsample_nearestnd(
        x, output_size, (scales_d, scales_h, scales_w), n=3, exact=True
    )


def _create_constants(*args, dtype):
    return tuple(ops.constant(a, dtype) for a in args)


@register_lowering(prims.rev.default)
def rev(x, dims):
    # note - dims pre-canonicalized
    x_loader = x.make_loader()
    sizes = x.get_size()

    def loader(idx):
        idx = list(idx)
        assert len(idx) == len(sizes)
        for dim in dims:
            idx[dim] = (sizes[dim] - 1) - idx[dim]

        return x_loader(idx)

    return Pointwise.create(
        device=x.get_device(),
        dtype=x.get_dtype(),
        inner_fn=loader,
        ranges=sizes,
    )


@register_lowering(aten.constant_pad_nd, type_promotion_kind=None)
def constant_pad_nd(x, padding, fill_value=0):
    assert (len(padding) % 2) == 0
    if all(p == 0 for p in padding):
        return clone(x)

    sizes = x.get_size()

    bounds = list(reversed(list(zip(padding[::2], padding[1::2]))))
    n = len(sizes) - len(bounds)

    # if padding is a complicated expression, hoist it
    bounds_precomp: List[tuple[sympy.Symbol, Any]] = []
    for l, h in bounds:
        bounds_precomp.append((V.graph.sizevars.lookup_precomputed_size(l), h))  # type: ignore[arg-type]

    output_size = list(sizes[:n])
    mask_sizes = []
    for (low, high), size in zip(bounds, sizes[n:]):
        mask_sizes.append(size)
        output_size.append(sympy.expand(size + low + high))
    assert len(output_size) == len(sizes)
    fill_value = dtype_to_type(x.get_dtype())(fill_value)

    def mask(index):
        mask = []
        for idx, (low, high), length in zip(index[n:], bounds, mask_sizes):
            if low != 0:
                mask.append(range_mask_low(idx, 0))
            if high != 0:
                mask.append(range_mask_high(idx, length))
        mask = functools.reduce(ops.and_, mask)
        return ops.masked(mask, lambda: x_loader(index), fill_value)

    def offset_fn(index):
        new_index = list(index[:n])
        for idx, (low, _high) in zip(index[n:], bounds_precomp):
            new_index.append(idx - low)
        assert len(new_index) == len(index)
        return mask(new_index)

    x_loader = x.make_loader()
    return Pointwise.create(
        device=x.get_device(),
        dtype=x.get_dtype(),
        inner_fn=offset_fn,
        ranges=output_size,
    )


def range_mask_low(i: sympy.Expr, low: Union[sympy.Expr, int]):
    return ops.ge(
        ops.index_expr(i, torch.int64),
        ops.index_expr(sympy.Integer(low), torch.int64),
    )


def range_mask_high(i: sympy.Expr, high: sympy.Expr):
    return ops.lt(
        ops.index_expr(i, torch.int64),
        ops.index_expr(high, torch.int64),
    )


def range_mask(i: sympy.Expr, high: sympy.Expr, low: sympy.Expr):
    return ops.and_(
        range_mask_low(i, low),
        range_mask_high(i, high),
    )


def constant_boundary_condition(
    x, fill_value, padding=None, pad_fill_value=1.0, dim=None
):
    h = x.get_size()[-dim:]
    x_loader = x.make_loader()
    padding_h = padding or [0] * dim

    def load(index):
        prefix = index[:-dim]
        ih = index[-dim:]

        mask = functools.reduce(
            ops.and_,
            [range_mask(ih[i], h[i] + padding_h[i], -padding_h[i]) for i in range(dim)],
        )
        return (
            ops.masked(
                mask,
                lambda: constant_boundary_condition(x, pad_fill_value, dim=dim)(
                    [*prefix, *ih]
                ),
                fill_value,
            )
            if padding
            else ops.masked(mask, lambda: x_loader([*prefix, *ih]), fill_value)
        )

    return load


def pooling_size(x, i, kernel_size, stride, padding, ceil_mode):
    x_out = FloorDiv(
        x + 2 * padding[i] - (kernel_size[i] - 1) + (stride[i] - 1), stride[i]
    )

    if ceil_mode:
        x_alt = FloorDiv(
            x + 2 * padding[i] - (kernel_size[i] - 1) + 2 * (stride[i] - 1), stride[i]
        )
        if V.graph.sizevars.size_hint((x_alt - 1) * stride[i] - x - padding[i]) >= 0:
            # Sliding windows must start within the input or left padding
            x_alt -= 1  # type: ignore[assignment]
            V.graph.sizevars.guard_leq(0, x_alt * stride[i] - x - padding[i])  # type: ignore[arg-type]
        if V.graph.sizevars.size_hint(x_out - x_alt) == 0:
            # ceil mode is actually a no-op, lets guard on that
            V.graph.sizevars.guard_equals(x_out, x_alt)
            ceil_mode = False
        else:
            x_out = x_alt
    return x_out, ceil_mode


def should_fallback_max_pool2d_with_indices(kernel_size, dilation):
    kernel_size = pad_listlike(kernel_size, 2)
    window_size = kernel_size[0] * kernel_size[1]
    return (window_size > 25) or any(d > 1 for d in dilation)


def max_pool2d_checks(
    x, kernel_size, stride, padding, dilation, *, assert_fallback=None
):
    if padding == 0:
        padding = [0, 0]
    if dilation == 1:
        dilation = [1, 1]
    if not stride:
        stride = kernel_size

    kernel_size = pad_listlike(kernel_size, 2)
    stride = pad_listlike(stride, 2)
    padding = pad_listlike(padding, 2)
    dilation = pad_listlike(dilation, 2)

    assert isinstance(x, TensorBox)
    assert len(kernel_size) == 2
    assert len(stride) == 2
    assert len(padding) == 2
    assert len(dilation) == 2
    assert len(x.get_size()) in (3, 4)

    use_fallback = should_fallback_max_pool2d_with_indices(kernel_size, dilation)
    if assert_fallback is not None:
        assert use_fallback == assert_fallback

    return kernel_size, stride, padding, dilation, use_fallback


@register_lowering(prims._low_memory_max_pool2d_with_offsets, type_promotion_kind=None)
def _low_memory_max_pool2d_with_offsets(
    x,
    kernel_size,
    stride,
    padding,
    dilation,
    ceil_mode=False,
):
    # assert we are not on a fallback path, the inductor decomp should have guaranteed this
    kernel_size, stride, padding, dilation, _ = max_pool2d_checks(
        x, kernel_size, stride, padding, dilation, assert_fallback=False
    )

    x.realize_hint()
    *batch, h, w = x.get_size()

    h_out, ceil_mode1 = pooling_size(h, 0, kernel_size, stride, padding, ceil_mode)
    w_out, ceil_mode2 = pooling_size(w, 1, kernel_size, stride, padding, ceil_mode)

    dtype = x.dtype
    min_value = (
        False
        if dtype is torch.bool
        else (float("-inf") if dtype.is_floating_point else torch.iinfo(dtype).min)
    )

    new_size = list(batch) + [h_out, w_out]
    if padding[0] or padding[1] or ceil_mode1 or ceil_mode2:
        x_loader = constant_boundary_condition(x, min_value, dim=2)
    else:
        x_loader = x.make_loader()

    def fn(idx, return_index):
        *prefix, bh, bw = idx
        maxval = None
        maxindex = None
        for h_inc, w_inc in itertools.product(
            range(kernel_size[0]), range(kernel_size[1])
        ):
            ih = bh * stride[0] + h_inc - padding[0]
            iw = bw * stride[1] + w_inc - padding[1]
            val = x_loader([*prefix, ih, iw])
            if return_index:
                index = ops.index_expr(h_inc * kernel_size[1] + w_inc, torch.int8)
                if maxindex is None:
                    maxindex = index
                else:
                    maxindex = ops.where(ops.gt(val, maxval), index, maxindex)
            if maxval is None:
                maxval = val
            else:
                maxval = ops.maximum(val, maxval)
        if return_index:
            return maxindex
        else:
            return maxval

    out = Pointwise.create(
        device=x.get_device(),
        dtype=x.get_dtype(),
        inner_fn=functools.partial(fn, return_index=False),
        ranges=new_size,
    )
    offsets = Pointwise.create(
        device=x.get_device(),
        dtype=torch.int8,
        inner_fn=functools.partial(fn, return_index=True),
        ranges=new_size,
    )
    return out, offsets


@register_lowering(
    prims._low_memory_max_pool2d_offsets_to_indices, type_promotion_kind=None
)
def _low_memory_max_pool2d_offsets_to_indices(
    offsets, kernel_width, input_width, stride, padding
):
    # TODO: Generalize to other max pooling flavors, and arbitrary dim

    offsets_loader = offsets.make_loader()

    def increments_to_index(h_inc, w_inc, bh, bw):
        w_in = ops.index_expr(input_width, torch.int64)
        hbase = ops.index_expr(bh * stride[0] - padding[0], torch.int64)
        wbase = ops.index_expr(bw * stride[1] - padding[1], torch.int64)
        ih = hbase + h_inc
        iw = wbase + w_inc
        return ih * w_in + iw

    def offsets_to_indices(idx):
        *prefix, bh, bw = idx
        offset = offsets_loader([*prefix, bh, bw])
        kw_const = ops.constant(kernel_width, torch.int32)
        h_inc = offset // kw_const
        w_inc = offset - (h_inc * kw_const)
        return increments_to_index(h_inc, w_inc, bh, bw)

    indices = Pointwise.create(
        device=offsets.get_device(),
        dtype=torch.int64,
        inner_fn=offsets_to_indices,
        ranges=offsets.get_size(),
    )
    return indices


# Fallback selected when we do not decompose to the low-memory path.
make_fallback(aten.max_pool2d_with_indices)


fallback_max_pool2d_with_indices_backward = fallback_handler(
    aten.max_pool2d_with_indices_backward.default,
    add_to_fallback_set=False,
)


@register_lowering(aten.max_pool2d_with_indices_backward, type_promotion_kind=None)
def max_pool2d_with_indices_backward(
    grad_output, x, kernel_size, stride, padding, dilation, ceil_mode, indices
):
    if padding == 0:
        padding = [0, 0]
    if dilation == 1:
        dilation = [1, 1]
    if not stride:
        stride = kernel_size

    assert isinstance(x, TensorBox)
    assert len(kernel_size) == 2
    assert len(stride) == 2
    assert len(padding) == 2
    assert len(dilation) == 2
    assert len(x.get_size()) in (3, 4)

    # we will read this many times, so make sure it is computed
    grad_output.realize_hint()
    gO_stride = grad_output.maybe_get_stride()
    x_stride: Optional[Sequence[Any]]
    if isinstance(x, TensorBox) and isinstance(x.data.data, Pointwise):  # type: ignore[attr-defined]
        data = x.data.data  # type: ignore[attr-defined]
        x_buffer = ir.ComputedBuffer(
            name=None,
            layout=ir.FlexibleLayout(
                device=data.get_device(),
                dtype=data.get_dtype(),
                size=data.get_size(),
            ),
            data=data,
        )
        x_buffer.decide_layout()
        x_stride = x_buffer.get_stride()
    else:
        x_stride = x.maybe_get_stride()

    is_channels_last = (x_stride is not None and x_stride[1] == 1) or (
        gO_stride is not None and gO_stride[1] == 1
    )
    if any(d != 1 for d in dilation):
        # dilation NYI
        return fallback_max_pool2d_with_indices_backward(
            grad_output, x, kernel_size, stride, padding, dilation, ceil_mode, indices
        )

    *_batch, _height, width = x.get_size()
    *_, pooled_height, pooled_width = grad_output.get_size()

    indices_loader = indices.make_loader()
    grad_loader = grad_output.make_loader()
    new_size = list(x.get_size())

    h_window_size = max(
        max(h // stride[0] - max(0, (h - kernel_size[0]) // stride[0]), 1)
        for h in range(kernel_size[0] * 2)
    )
    w_window_size = max(
        max(w // stride[1] - max(0, (w - kernel_size[1]) // stride[1]), 1)
        for w in range(kernel_size[1] * 2)
    )

    window_size = h_window_size * w_window_size

    if window_size > 25:
        # Kernel size too big. Results in hard-to-optimize Triton code. Use fallback.
        return fallback_max_pool2d_with_indices_backward(
            grad_output, x, kernel_size, stride, padding, dilation, ceil_mode, indices
        )

    indices_size = indices.get_size()

    def fn(idx):
        *prefix, h, w = idx
        index_test = ops.index_expr(h * width + w, torch.int32)
        h = h + padding[0]
        w = w + padding[1]
        phstart = ops.index_expr(
            FloorDiv(h - kernel_size[0] + stride[0], stride[0]), torch.int32
        )
        pwstart = ops.index_expr(
            FloorDiv(w - kernel_size[1] + stride[1], stride[1]), torch.int32
        )
        phend = ops.index_expr(FloorDiv(h, stride[0]) + 1, torch.int32)
        pwend = ops.index_expr(FloorDiv(w, stride[1]) + 1, torch.int32)

        phstart = ops.maximum(phstart, ops.constant(0, torch.int32))
        pwstart = ops.maximum(pwstart, ops.constant(0, torch.int32))
        phend = ops.minimum(phend, ops.index_expr(pooled_height, torch.int32))
        pwend = ops.minimum(pwend, ops.index_expr(pooled_width, torch.int32))

        gradient = None
        for ph_ in range(h_window_size):
            for pw_ in range(w_window_size):
                ph = ops.add(phstart, ops.constant(ph_, torch.int32))
                pw = ops.add(pwstart, ops.constant(pw_, torch.int32))
                grad_index = [
                    *prefix,
                    ops.indirect_indexing(
                        ops.minimum(ph, ops.sub(phend, ops.constant(1, torch.int32))),
                        indices_size[-2],
                        check=False,
                    ),
                    ops.indirect_indexing(
                        ops.minimum(pw, ops.sub(pwend, ops.constant(1, torch.int32))),
                        indices_size[-1],
                        check=False,
                    ),
                ]

                index_actual = indices_loader(grad_index)
                grad_part = grad_loader(grad_index)
                check = ops.eq(index_actual, index_test)

                if gradient is None:
                    # don't need mask for 0, 0
                    gradient = ops.where(
                        check, grad_part, ops.constant(0.0, torch.float32)
                    )
                else:
                    mask = ops.and_(
                        ops.and_(
                            ops.lt(ph, phend),
                            ops.lt(pw, pwend),
                        ),
                        check,
                    )
                    gradient = ops.where(mask, ops.add(gradient, grad_part), gradient)
        assert gradient is not None
        return gradient

    out = Pointwise.create(
        device=grad_output.get_device(),
        dtype=grad_output.get_dtype(),
        inner_fn=fn,
        ranges=new_size,
    )
    if is_channels_last:
        return ir.ExternKernel.require_channels_last(out)
    else:
        return out


def pad_adaptive_loader(x, pad_val=0.0):
    x_loader = x.make_loader()

    def load(prefix, increments, start_indices, end_indices):
        ih, iw = increments
        h_start_index, w_start_index = start_indices
        h_end_index, w_end_index = end_indices

        mask = ops.and_(
            ops.lt(
                ops.index_expr(h_start_index + ih, torch.int64),
                ops.index_expr(h_end_index, torch.int64),
            ),
            ops.lt(
                ops.index_expr(w_start_index + iw, torch.int64),
                ops.index_expr(w_end_index, torch.int64),
            ),
        )

        return ops.masked(
            mask,
            lambda: x_loader([*prefix, h_start_index + ih, w_start_index + iw]),
            pad_val,
        )

    return load


def compute_indices_adaptive_pooling(start_index, end_index, h_in, w_in, h_out, w_out):
    h_start_index = functools.partial(start_index, out_dim=h_out, inp_dim=h_in)
    h_end_index = functools.partial(end_index, out_dim=h_out, inp_dim=h_in)

    w_start_index = functools.partial(start_index, out_dim=w_out, inp_dim=w_in)
    w_end_index = functools.partial(end_index, out_dim=w_out, inp_dim=w_in)

    return h_start_index, h_end_index, w_start_index, w_end_index


def _adaptive_pooling_fn(
    start_index, end_index, kernel_maxes, in_sizes, out_sizes, pooling_fn
):
    h_in, w_in = in_sizes
    h_out, w_out = out_sizes

    (
        h_start_index_fn,
        h_end_index_fn,
        w_start_index_fn,
        w_end_index_fn,
    ) = compute_indices_adaptive_pooling(
        start_index, end_index, h_in, w_in, h_out, w_out
    )

    def fn(idx, loader):
        *prefix, bh, bw = idx

        h_start_index = h_start_index_fn(bh)
        h_end_index = h_end_index_fn(bh)

        w_start_index = w_start_index_fn(bw)
        w_end_index = w_end_index_fn(bw)

        result = None
        for ih, iw in itertools.product(range(kernel_maxes[0]), range(kernel_maxes[1])):
            val = loader(
                prefix,
                [ih, iw],
                [h_start_index, w_start_index],
                [h_end_index, w_end_index],
            )
            if result is None:
                result = val
            else:
                result = pooling_fn(val, result)
        return result

    return fn


def _adaptive_pooling_fn_with_idx(
    start_index, end_index, kernel_maxes, in_sizes, out_sizes, pooling_fn
):
    h_in, w_in = in_sizes
    h_out, w_out = out_sizes

    (
        h_start_index_fn,
        h_end_index_fn,
        w_start_index_fn,
        w_end_index_fn,
    ) = compute_indices_adaptive_pooling(
        start_index, end_index, h_in, w_in, h_out, w_out
    )

    def fn(idx, loader):
        *prefix, bh, bw = idx

        h_start_index = h_start_index_fn(bh)
        h_end_index = h_end_index_fn(bh)

        w_start_index = w_start_index_fn(bw)
        w_end_index = w_end_index_fn(bw)

        maxval = None
        maxindex = None
        for ih, iw in itertools.product(range(kernel_maxes[0]), range(kernel_maxes[1])):
            val = loader(
                prefix,
                [ih, iw],
                [h_start_index, w_start_index],
                [h_end_index, w_end_index],
            )

            index = ops.index_expr(
                (h_start_index + ih) * w_in + w_start_index + iw, torch.int64
            )

            if maxindex is None:
                maxindex = index
            else:
                maxindex = ops.where(ops.gt(val, maxval), index, maxindex)

            if maxval is None:
                maxval = val
            else:
                maxval = pooling_fn(val, maxval)

        return maxindex

    return fn


fallback_adaptive_avg_pool2d = fallback_handler(
    aten._adaptive_avg_pool2d.default, add_to_fallback_set=False
)


@register_lowering(aten._adaptive_avg_pool2d)
def _adaptive_avg_pool2d(x, output_size):
    if x.get_dtype() == torch.int64:
        # not supported in eager
        raise RuntimeError("'adaptive_avg_pool2d' not implemented for 'Long'")
    assert isinstance(x, TensorBox)
    assert len(output_size) == 2
    x.realize_hint()

    *batch, h_in, w_in = x.get_size()

    h_in = V.graph.sizevars.evaluate_static_shape(h_in)
    w_in = V.graph.sizevars.evaluate_static_shape(w_in)

    h_out, w_out = output_size

    # no-op if the same input and output
    if h_in == h_out and w_in == w_out:
        return clone(x)

    if h_out == 0 or w_out == 0:
        o_size = [*batch, h_out, w_out]
        return empty(o_size, dtype=x.get_dtype(), device=x.get_device())
    if h_in % h_out == 0 and w_in % w_out == 0:
        kernel_size = [h_in // h_out, w_in // w_out]
        return avg_pool2d(x, kernel_size)

    h_kernel_max = ceildiv((h_in + h_out - 1), h_out)
    w_kernel_max = ceildiv((w_in + w_out - 1), w_out)

    new_size = list(batch) + [h_out, w_out]
    dtype = x.get_dtype()

    window_size = h_kernel_max * w_kernel_max
    if window_size > 25:
        # Kernel size too big. Results in hard-to-optimize Triton code. Use fallback.
        return fallback_adaptive_avg_pool2d(x, output_size)

    def start_index(index, out_dim, inp_dim):
        return FloorDiv((index * inp_dim), out_dim)

    def end_index(index, out_dim, inp_dim):
        return FloorDiv((index + 1) * inp_dim + out_dim - 1, out_dim)

    fn_sum = _adaptive_pooling_fn(
        start_index=start_index,
        end_index=end_index,
        kernel_maxes=[h_kernel_max, w_kernel_max],
        in_sizes=[h_in, w_in],
        out_sizes=[h_out, w_out],
        pooling_fn=ops.add,
    )

    ones_loader = pad_adaptive_loader(ones_like(x))

    def fn(idx):
        return ops.truediv(
            fn_sum(idx, pad_adaptive_loader(x)), fn_sum(idx, ones_loader)
        )

    rv = Pointwise.create(
        device=x.get_device(),
        dtype=dtype,
        inner_fn=fn,
        ranges=new_size,
    )
    # TODO: should we force these to be realized?
    return rv


fallback_adaptive_max_pool2d = fallback_handler(
    aten.adaptive_max_pool2d.default, add_to_fallback_set=False
)


@register_lowering(aten.adaptive_max_pool2d)
def adaptive_max_pool2d(x, output_size):
    if x.get_dtype() == torch.int64:
        # not supported in eager
        raise RuntimeError("adaptive_max_pool2d not implemented for Long")
    assert isinstance(x, TensorBox)
    assert len(output_size) == 2
    x.realize_hint()

    *batch, h_in, w_in = x.get_size()

    h_in = V.graph.sizevars.evaluate_static_shape(h_in)
    w_in = V.graph.sizevars.evaluate_static_shape(w_in)

    h_out, w_out = output_size

    if h_out == 0 or w_out == 0:
        o_size = [*batch, h_out, w_out]
        return empty(o_size, dtype=x.get_dtype(), device=x.get_device()), empty(
            o_size, dtype=torch.int64, device=x.get_device()
        )

    if h_in % h_out == 0 and w_in % w_out == 0:
        # This is handled by a decomposition
        raise ValueError

    h_kernel_max = ceildiv((h_in + h_out - 1), h_out)
    w_kernel_max = ceildiv((w_in + w_out - 1), w_out)

    new_size = list(batch) + [h_out, w_out]
    dtype = x.get_dtype()

    window_size = h_kernel_max * w_kernel_max
    if window_size > 25:
        # Kernel size too big. Results in hard-to-optimize Triton code. Use fallback.
        return fallback_adaptive_max_pool2d(x, output_size)

    def start_index(index, out_dim, inp_dim):
        return FloorDiv((index * inp_dim), out_dim)

    def end_index(index, out_dim, inp_dim):
        return FloorDiv((index + 1) * inp_dim + out_dim - 1, out_dim)

    inner_func_max_val = _adaptive_pooling_fn(
        start_index=start_index,
        end_index=end_index,
        kernel_maxes=[h_kernel_max, w_kernel_max],
        in_sizes=[h_in, w_in],
        out_sizes=[h_out, w_out],
        pooling_fn=ops.maximum,
    )

    inner_func_max_idx = _adaptive_pooling_fn_with_idx(
        start_index=start_index,
        end_index=end_index,
        kernel_maxes=[h_kernel_max, w_kernel_max],
        in_sizes=[h_in, w_in],
        out_sizes=[h_out, w_out],
        pooling_fn=ops.maximum,
    )

    def inner_fn_max_val(idx):
        return inner_func_max_val(idx, pad_adaptive_loader(x, float("-inf")))

    def inner_fn_max_idx(idx):
        return inner_func_max_idx(idx, pad_adaptive_loader(x, float("-inf")))

    rv = Pointwise.create(
        device=x.get_device(),
        dtype=dtype,
        inner_fn=inner_fn_max_val,
        ranges=new_size,
    )
    ri = Pointwise.create(
        device=x.get_device(),
        dtype=torch.int64,
        inner_fn=inner_fn_max_idx,
        ranges=new_size,
    )
    return rv, ri


fallback_fractional_max_pool2d = fallback_handler(
    aten.fractional_max_pool2d.default, add_to_fallback_set=False
)


def _fractional_pooling_offsets(samples, in_sz, out_sz, kernel_sz, dim):
    out_sz = out_sz[dim]
    in_sz = in_sz[dim]
    kernel_sz = kernel_sz[dim]
    alpha = IntTrueDiv(in_sz - kernel_sz, out_sz - 1)
    samples_loader = samples.make_loader()

    def load(prefix, i):
        sample = samples_loader([*prefix, dim])
        i_expr = ops.index_expr(i, samples.get_dtype())
        alpha_expr = ops.index_expr(alpha, samples.get_dtype())
        seq_i = ops.floor((i_expr + sample) * alpha_expr) - ops.floor(
            sample * alpha_expr
        )
        seq_i = ops.to_dtype(seq_i, torch.int64)

        mask = ops.lt(
            i_expr,
            ops.index_expr(out_sz - 1, torch.int64),
        )
        return ops.where(mask, seq_i, ops.index_expr(in_sz - kernel_sz, torch.int64))

    return load


@register_lowering(aten.fractional_max_pool2d)
def fractional_max_pool2d(x, kernel_size, output_size, random_samples):
    x.realize_hint()
    *batch, inp_h, inp_w = x.get_size()
    kernel_h, kernel_w = kernel_size
    h_out, w_out = output_size

    if kernel_h * kernel_w >= 25:
        return fallback_fractional_max_pool2d(
            x, kernel_size, output_size, random_samples
        )

    gen_offsets_for_dim = functools.partial(
        _fractional_pooling_offsets,
        samples=random_samples,
        in_sz=[inp_h, inp_w],
        out_sz=output_size,
        kernel_sz=kernel_size,
    )

    h_index_fn = gen_offsets_for_dim(dim=0)
    w_index_fn = gen_offsets_for_dim(dim=1)
    x_loader = x.make_loader()

    def fn(idx, return_index):
        *prefix, bh, bw = idx

        h_start_index = ops.indirect_indexing(h_index_fn(prefix, bh), inp_h)
        w_start_index = ops.indirect_indexing(w_index_fn(prefix, bw), inp_w)

        maxval = None
        maxindex = None
        for ih, iw in itertools.product(range(kernel_size[0]), range(kernel_size[1])):
            val = x_loader([*prefix, h_start_index + ih, w_start_index + iw])
            if return_index:
                index = ops.index_expr(
                    (h_start_index + ih) * inp_w + w_start_index + iw, torch.int64
                )
                if maxindex is None:
                    maxindex = index
                else:
                    maxindex = ops.where(
                        ops.or_(ops.gt(val, maxval), ops.isnan(val)), index, maxindex
                    )
            if maxval is None:
                maxval = val
            else:
                maxval = ops.maximum(val, maxval)
        if return_index:
            return maxindex
        else:
            return maxval

    new_size = list(batch) + [h_out, w_out]
    rv = Pointwise.create(
        device=x.get_device(),
        dtype=x.get_dtype(),
        inner_fn=functools.partial(fn, return_index=False),
        ranges=new_size,
    )

    ri = Pointwise.create(
        device=x.get_device(),
        dtype=torch.int64,
        inner_fn=functools.partial(fn, return_index=True),
        ranges=new_size,
    )
    return rv, ri


@register_lowering(aten.upsample_nearest2d_backward.default)
def upsample_nearest2d_backward(
    x, output_size=None, input_size=None, scales_h=None, scales_w=None
):
    x.realize_hint()

    *_batch, inp_h, inp_w = x.get_size()
    inp_h = V.graph.sizevars.evaluate_static_shape(inp_h)
    inp_w = V.graph.sizevars.evaluate_static_shape(inp_w)

    *_batch, out_h, out_w = input_size

    if inp_h % out_h == 0 and inp_w % out_w == 0:
        return avg_pool2d(x, [inp_h // out_h, inp_w // out_w], divisor_override=1)

    h_kernel_max = ceildiv(inp_h, out_h)
    w_kernel_max = ceildiv(inp_w, out_w)

    def start_index(index, out_dim, inp_dim):
        return CeilDiv(index * inp_dim, sympy.sympify(out_dim))

    def end_index(index, out_dim, inp_dim):
        return start_index((index + 1), out_dim, inp_dim)

    fn_sum = _adaptive_pooling_fn(
        start_index=start_index,
        end_index=end_index,
        kernel_maxes=[h_kernel_max, w_kernel_max],
        in_sizes=[inp_h, inp_w],
        out_sizes=[out_h, out_w],
        pooling_fn=ops.add,
    )

    def fn(idx):
        return fn_sum(idx, pad_adaptive_loader(x))

    rv = Pointwise.create(
        device=x.get_device(),
        dtype=x.get_dtype(),
        inner_fn=fn,
        ranges=list(input_size),
    )

    return rv


fallback_avg_pool2d = fallback_handler(
    aten.avg_pool2d.default, add_to_fallback_set=False
)
fallback_avg_pool3d = fallback_handler(
    aten.avg_pool3d.default, add_to_fallback_set=False
)


@register_lowering(aten.avg_pool2d, type_promotion_kind=None)
def avg_pool2d(
    x,
    kernel_size,
    stride=(),
    padding=0,
    ceil_mode=False,
    count_include_pad=True,
    divisor_override=None,
):
    return _avg_poolnd(
        x,
        kernel_size,
        stride,
        padding,
        ceil_mode,
        count_include_pad,
        divisor_override,
        dim=2,
    )


@register_lowering(aten.avg_pool3d, type_promotion_kind=None)
def avg_pool3d(
    x,
    kernel_size,
    stride=(),
    padding=0,
    ceil_mode=False,
    count_include_pad=True,
    divisor_override=None,
):
    return _avg_poolnd(
        x,
        kernel_size,
        stride,
        padding,
        ceil_mode,
        count_include_pad,
        divisor_override,
        dim=3,
    )


def _avg_poolnd(
    x,
    kernel_size,
    stride,
    padding,
    ceil_mode,
    count_include_pad,
    divisor_override,
    dim,
):
    if not stride:
        stride = kernel_size
    if not padding:
        padding = [0] * dim
    kernel_size = pad_listlike(kernel_size, dim)
    stride = pad_listlike(stride, dim)
    padding = pad_listlike(padding, dim)

    assert isinstance(x, TensorBox)
    assert len(kernel_size) == dim
    assert len(stride) == dim
    assert len(padding) == dim
    assert len(x.get_size()) in (dim + 1, dim + 2)

    x.realize_hint()
    batch = x.get_size()[:-dim]
    h = x.get_size()[-dim:]

    h_out, ceil_modes = zip(
        *[
            pooling_size(h[i], i, kernel_size, stride, padding, ceil_mode)
            for i in range(dim)
        ]
    )

    if any(padding) or any(ceil_modes):
        x_loader = constant_boundary_condition(x, 0.0, dim=dim)
        had_padding = True
    else:
        x_loader = x.make_loader()
        had_padding = False

    new_size = list(batch) + list(h_out)
    dtype = x.get_dtype()

    window_size = functools.reduce(operator.mul, kernel_size)
    if window_size > 25:
        # Kernel size too big. Results in hard-to-optimize Triton code. Use fallback.
        if dim == 2:
            fallback = fallback_avg_pool2d
        elif dim == 3:
            fallback = fallback_avg_pool3d
        else:
            raise ValueError(f"Unknown dim: {dim}")

        return fallback(
            x,
            kernel_size,
            stride,
            padding,
            ceil_mode,
            count_include_pad,
            divisor_override,
        )

    def fn_sum(idx, loader):
        prefix = idx[:-dim]
        b = idx[-dim:]
        total = None
        for ih in itertools.product(*[range(kernel_size[i]) for i in range(dim)]):
            inp = [b[i] * stride[i] + ih[i] - padding[i] for i in range(dim)]
            val = loader([*prefix, *inp])
            if total is None:
                total = val
            else:
                total = ops.add(val, total)
        return total

    if not had_padding or divisor_override:
        divisor = divisor_override if divisor_override else window_size
        if dtype.is_floating_point:
            scale = 1 / divisor

            def fn(idx):
                return ops.mul(fn_sum(idx, x_loader), ops.constant(scale, dtype))

        else:

            def fn(idx):
                return ops.truediv(fn_sum(idx, x_loader), ops.constant(divisor, dtype))

    else:

        def fn(idx):
            bh = idx[-dim:]

            divide_factors = []
            for i in range(dim):
                hstart = bh[i] * stride[i] - padding[i]
                hend = sympy.Min(hstart + kernel_size[i], h[i] + padding[i])
                if not count_include_pad:
                    hstart = sympy.Max(hstart, 0)
                    hend = sympy.Min(hend, h[i])
                factor = ops.index_expr(hend - hstart, torch.int32)
                divide_factors.append(factor)
            divide_factor = functools.reduce(ops.mul, divide_factors)
            return ops.truediv(fn_sum(idx, x_loader), divide_factor)

    rv = Pointwise.create(
        device=x.get_device(),
        dtype=dtype,
        inner_fn=fn,
        ranges=new_size,
    )
    # TODO(jansel): should we force these to be realized?
    return rv


fallback_avg_pool2d_backward = fallback_handler(
    aten.avg_pool2d_backward.default, add_to_fallback_set=False
)


@register_lowering(aten.avg_pool2d_backward, type_promotion_kind=None)
def avg_pool2d_backward(
    grad_output,
    x,
    kernel_size,
    stride,
    padding,
    ceil_mode,
    count_include_pad,
    divisor_override=None,
):
    assert divisor_override is None or divisor_override != 0, "divisor must be not zero"
    if not stride:
        stride = kernel_size
    if not padding:
        padding = [0, 0]

    assert isinstance(grad_output, TensorBox)
    assert isinstance(x, TensorBox)
    assert len(kernel_size) == 2
    assert len(stride) == 2
    assert len(padding) == 2
    assert len(x.get_size()) in (3, 4)

    grad_output.realize_hint()  # we will read this many times, so make sure it is computed

    *_, height, width = x.get_size()

    _h_out, ceil_mode1 = pooling_size(
        height, 0, kernel_size, stride, padding, ceil_mode
    )
    _w_out, ceil_mode2 = pooling_size(width, 1, kernel_size, stride, padding, ceil_mode)

    grad_loader = grad_output.make_loader()

    had_padding = padding[0] or padding[1] or ceil_mode1 or ceil_mode2

    *_, pooled_height, pooled_width = grad_output.get_size()
    new_size = list(x.get_size())
    dtype = x.get_dtype()

    h_window_size = max(
        max(h // stride[0] - max(0, (h - kernel_size[0]) // stride[0]), 1)
        for h in range(kernel_size[0] * 2)
    )
    w_window_size = max(
        max(w // stride[1] - max(0, (w - kernel_size[1]) // stride[1]), 1)
        for w in range(kernel_size[1] * 2)
    )

    window_size = h_window_size * w_window_size
    if window_size > 25:
        # Kernel size too big. Results in hard-to-optimize Triton code. Use fallback.
        return fallback_avg_pool2d_backward(
            grad_output,
            x,
            kernel_size,
            stride,
            padding,
            ceil_mode,
            count_include_pad,
            divisor_override,
        )

    def compute_pool_size_without_padding(ph, pw):
        """
        This computes the scaling factor that we will divide an element
        by when `count_include_pad=False`
        """
        stride_h = ops.constant(stride[0], torch.int32)
        stride_w = ops.constant(stride[1], torch.int32)
        pad_h = ops.constant(padding[0], torch.int32)
        pad_w = ops.constant(padding[1], torch.int32)
        kernel_h = ops.constant(kernel_size[0], torch.int32)
        kernel_w = ops.constant(kernel_size[1], torch.int32)
        hstart = ops.sub(ops.mul(ph, stride_h), pad_h)
        wstart = ops.sub(ops.mul(pw, stride_w), pad_w)
        hend = ops.minimum(
            ops.add(hstart, kernel_h),
            ops.add(ops.index_expr(height, torch.int32), pad_h),
        )
        wend = ops.minimum(
            ops.add(wstart, kernel_w),
            ops.add(ops.index_expr(width, torch.int32), pad_w),
        )
        hstart = ops.maximum(hstart, ops.constant(0, torch.int32))
        wstart = ops.maximum(wstart, ops.constant(0, torch.int32))
        hend = ops.minimum(hend, ops.index_expr(height, torch.int32))
        wend = ops.minimum(wend, ops.index_expr(width, torch.int32))
        divide_factor = ops.mul(ops.sub(hend, hstart), ops.sub(wend, wstart))
        return divide_factor

    def fn(idx):
        *prefix, h, w = idx
        h = h + padding[0]
        w = w + padding[1]
        phstart = ops.index_expr(
            FloorDiv(h - kernel_size[0] + stride[0], stride[0]), torch.int32
        )
        pwstart = ops.index_expr(
            FloorDiv(w - kernel_size[1] + stride[1], stride[1]), torch.int32
        )
        phend = ops.index_expr(FloorDiv(h, stride[0]) + 1, torch.int32)
        pwend = ops.index_expr(FloorDiv(w, stride[1]) + 1, torch.int32)

        phstart = ops.maximum(phstart, ops.constant(0, torch.int32))
        pwstart = ops.maximum(pwstart, ops.constant(0, torch.int32))
        phend = ops.minimum(phend, ops.index_expr(pooled_height, torch.int32))
        pwend = ops.minimum(pwend, ops.index_expr(pooled_width, torch.int32))

        gradient = None
        for ph_ in range(h_window_size):
            for pw_ in range(w_window_size):
                ph = ops.add(phstart, ops.constant(ph_, torch.int32))
                pw = ops.add(pwstart, ops.constant(pw_, torch.int32))

                if divisor_override is not None:
                    scale = divisor_override
                elif count_include_pad or not had_padding:
                    scale = kernel_size[0] * kernel_size[1]
                else:
                    scale = compute_pool_size_without_padding(ph, pw)

                part = ops.truediv(
                    grad_loader(
                        [
                            *prefix,
                            ops.indirect_indexing(
                                ops.minimum(
                                    ph, ops.sub(phend, ops.constant(1, torch.int32))
                                ),
                                pooled_height,
                                check=False,
                            ),
                            ops.indirect_indexing(
                                ops.minimum(
                                    pw, ops.sub(pwend, ops.constant(1, torch.int32))
                                ),
                                pooled_width,
                                check=False,
                            ),
                        ]
                    ),
                    scale,
                )

                mask = ops.and_(
                    ops.lt(ph, phend),
                    ops.lt(pw, pwend),
                )
                if gradient is None:
                    gradient = ops.where(mask, part, ops.constant(0.0, torch.float32))
                else:
                    gradient = ops.where(mask, ops.add(gradient, part), gradient)
        assert gradient is not None
        return gradient

    rv = Pointwise.create(
        device=grad_output.get_device(),
        dtype=dtype,
        inner_fn=fn,
        ranges=new_size,
    )
    return rv


fallback_avg_pool3d_backward = fallback_handler(
    aten.avg_pool3d_backward.default, add_to_fallback_set=False
)


@register_lowering(aten.avg_pool3d_backward, type_promotion_kind=None)
def avg_pool3d_backward(
    grad_output,
    x,
    kernel_size,
    stride,
    padding,
    ceil_mode,
    count_include_pad,
    divisor_override=None,
):
    assert divisor_override is None or divisor_override != 0, "divisor must be not zero"
    if not stride:
        stride = kernel_size
    if not padding:
        padding = [0, 0, 0]

    assert isinstance(grad_output, TensorBox)
    assert isinstance(x, TensorBox)
    assert len(kernel_size) == 3
    assert len(stride) == 3
    assert len(padding) == 3
    assert len(x.get_size()) in (4, 5)

    grad_output.realize_hint()

    *_batch, depth, height, width = x.get_size()

    _d_out, ceil_mode_d = pooling_size(
        depth, 0, kernel_size, stride, padding, ceil_mode
    )
    _h_out, ceil_mode_h = pooling_size(
        height, 1, kernel_size, stride, padding, ceil_mode
    )
    _w_out, ceil_mode_w = pooling_size(
        width, 2, kernel_size, stride, padding, ceil_mode
    )

    grad_loader = grad_output.make_loader()
    had_padding = any(padding) or ceil_mode_d or ceil_mode_h or ceil_mode_w

    *_, pooled_depth, pooled_height, pooled_width = grad_output.get_size()
    new_size = list(x.get_size())
    dtype = x.get_dtype()

    d_window_size, h_window_size, w_window_size = (
        max(
            max(d // stride[i] - max(0, (d - kernel_size[i]) // stride[i]), 1)
            for d in range(kernel_size[i] * 2)
        )
        for i in range(3)
    )

    window_size = d_window_size * h_window_size * w_window_size
    if window_size > 125:
        # Kernel size too big. Results in hard-to-optimize Triton code.
        return fallback_avg_pool3d_backward(
            grad_output,
            x,
            kernel_size,
            stride,
            padding,
            ceil_mode,
            count_include_pad,
            divisor_override,
        )

    def compute_pool_size_without_padding(pd, ph, pw):
        stride_d, stride_h, stride_w = (ops.constant(s, torch.int32) for s in stride)
        pad_d, pad_h, pad_w = (ops.constant(p, torch.int32) for p in padding)
        kernel_d, kernel_h, kernel_w = (
            ops.constant(k, torch.int32) for k in kernel_size
        )

        dstart, hstart, wstart = (
            ops.sub(ops.mul(p, s), pad)
            for p, s, pad in zip(
                [pd, ph, pw], [stride_d, stride_h, stride_w], [pad_d, pad_h, pad_w]
            )
        )
        dend, hend, wend = (
            ops.minimum(
                ops.add(start, k), ops.add(ops.index_expr(dim, torch.int32), pad)
            )
            for start, k, dim, pad in zip(
                [dstart, hstart, wstart],
                [kernel_d, kernel_h, kernel_w],
                [depth, height, width],
                [pad_d, pad_h, pad_w],
            )
        )
        dstart, hstart, wstart = (
            ops.maximum(start, ops.constant(0, torch.int32))
            for start in [dstart, hstart, wstart]
        )
        dend, hend, wend = (
            ops.minimum(end, ops.index_expr(dim, torch.int32))
            for end, dim in zip([dend, hend, wend], [depth, height, width])
        )
        divide_factor = ops.mul(
            ops.mul(ops.sub(dend, dstart), ops.sub(hend, hstart)), ops.sub(wend, wstart)
        )
        return divide_factor

    def fn(idx):
        *prefix, d, h, w = idx
        d, h, w = (v + pad for v, pad in zip([d, h, w], padding))

        pdstart, phstart, pwstart = (
            ops.index_expr(FloorDiv(v - k + s, s), torch.int32)
            for v, k, s in zip([d, h, w], kernel_size, stride)
        )

        pdend, phend, pwend = (
            ops.index_expr(FloorDiv(v, s) + 1, torch.int32)
            for v, s in zip([d, h, w], stride)
        )

        pdstart, phstart, pwstart = (
            ops.maximum(pstart, ops.constant(0, torch.int32))
            for pstart in [pdstart, phstart, pwstart]
        )
        pdend, phend, pwend = (
            ops.minimum(pend, ops.index_expr(pooled_dim, torch.int32))
            for pend, pooled_dim in zip(
                [pdend, phend, pwend], [pooled_depth, pooled_height, pooled_width]
            )
        )

        gradient = None
        # Iterate over the 3D region to accumulate gradients
        for pd_ in range(d_window_size):
            for ph_ in range(h_window_size):
                for pw_ in range(w_window_size):
                    pd, ph, pw = (
                        ops.add(pstart, ops.constant(p_, torch.int32))
                        for pstart, p_ in zip(
                            [pdstart, phstart, pwstart], [pd_, ph_, pw_]
                        )
                    )

                    if divisor_override is not None:
                        scale = divisor_override
                    elif count_include_pad or not had_padding:
                        scale = kernel_size[0] * kernel_size[1] * kernel_size[2]
                    else:
                        scale = compute_pool_size_without_padding(pd, ph, pw)

                    part = ops.truediv(
                        grad_loader(
                            [
                                *prefix,
                                ops.indirect_indexing(
                                    ops.minimum(
                                        pd, ops.sub(pdend, ops.constant(1, torch.int32))
                                    ),
                                    pooled_depth,
                                    check=False,
                                ),
                                ops.indirect_indexing(
                                    ops.minimum(
                                        ph, ops.sub(phend, ops.constant(1, torch.int32))
                                    ),
                                    pooled_height,
                                    check=False,
                                ),
                                ops.indirect_indexing(
                                    ops.minimum(
                                        pw, ops.sub(pwend, ops.constant(1, torch.int32))
                                    ),
                                    pooled_width,
                                    check=False,
                                ),
                            ]
                        ),
                        scale,
                    )

                    mask = ops.and_(
                        ops.and_(ops.lt(pd, pdend), ops.lt(ph, phend)),
                        ops.lt(pw, pwend),
                    )
                    if gradient is None:
                        gradient = ops.where(
                            mask, part, ops.constant(0.0, torch.float32)
                        )
                    else:
                        gradient = ops.where(mask, ops.add(gradient, part), gradient)
        assert gradient is not None
        return gradient

    rv = Pointwise.create(
        device=grad_output.get_device(),
        dtype=dtype,
        inner_fn=fn,
        ranges=new_size,
    )
    return rv


def _validate_reduction_axis(x, axis):
    size = x.get_size()
    if isinstance(axis, int):
        axis = [axis]
    elif not axis:
        axis = range(len(size))
    if len(size) == 0:
        assert tuple(axis) in [(), (0,), (-1,)], f"invalid axis: {axis}"
        return []
    axis = list(axis)
    for i in range(len(axis)):
        if axis[i] < 0:
            axis[i] += len(size) if len(size) else 1
        assert 0 <= axis[i] < len(size) or (len(size) == 0 and axis[i] == 0)
    assert len(OrderedSet(axis)) == len(axis), "reduction axis not unique"
    return axis


def _make_reduction_inner(x, *, axis, keepdims, dtype, override_return_dtype):
    if dtype is not None:
        x = to_dtype(x, dtype)
    size = x.get_size()
    axis = OrderedSet[int](_validate_reduction_axis(x, axis))

    kept_sizes = []
    kept_idx = []
    reduced_sizes = []
    reduced_idx = []
    for i in range(len(size)):
        if i in axis:
            reduced_idx.append(i)
            reduced_sizes.append(size[i])
        else:
            kept_idx.append(i)
            kept_sizes.append(size[i])

    def loader(index, reduction_index):
        assert len(reduction_index) == len(reduced_idx)
        if keepdims:
            assert len(index) == len(size)
            index = [index[i] for i in kept_idx]
        assert len(index) == len(kept_idx)
        new_index = [None] * (len(index) + len(reduction_index))
        for idx, var in itertools.chain(
            zip(kept_idx, index), zip(reduced_idx, reduction_index)
        ):
            new_index[idx] = var
        return inner_loader(new_index)

    if keepdims:
        new_size = list(size)
        for i in reduced_idx:
            new_size[i] = sympy.S.One
    else:
        new_size = kept_sizes

    inner_loader = x.make_loader()
    return dict(
        device=x.get_device(),
        dst_dtype=override_return_dtype or x.get_dtype(),
        src_dtype=x.get_dtype(),
        inner_fn=loader,
        ranges=new_size,
        reduction_ranges=reduced_sizes,
    )


def make_reduction(reduction_type: str, override_return_dtype=None):
    def inner(x, axis=None, keepdims=False, *, dtype=None):
        kwargs = _make_reduction_inner(
            x,
            axis=axis,
            keepdims=keepdims,
            dtype=dtype,
            override_return_dtype=override_return_dtype,
        )
        result = Reduction.create(reduction_type=reduction_type, input_node=x, **kwargs)
        if isinstance(
            result.data.data, Reduction  # type: ignore[attr-defined]
        ):  # Only realize if reduction isn't unrolled
            result.realize()
        return result

    return inner


def _make_scan_inner(x, *, axis, dtype):
    if dtype is not None:
        x = to_dtype(x, dtype)
    axis = _validate_dim(x, axis)

    return dict(
        device=x.get_device(),
        dtypes=(x.get_dtype(),),
        inner_fns=(x.make_loader(),),
        size=x.get_size(),
        axis=axis,
    )


@register_lowering(aten.mean)
def mean(x, axis=None, keepdim=False, *, dtype=None):
    if dtype is not None:
        x = to_dtype(x, dtype)
    size = x.get_size()
    axis = _validate_reduction_axis(x, axis)
    # compute in higher-precision until end of mean lowering
    output_dtype = x.get_dtype()
    if output_dtype in (torch.float16, torch.bfloat16):
        x = to_dtype(x, torch.float)
    sum_result = sum_(x, axis, keepdim)
    denom = sympy_product(size[i] for i in axis)
    denom = ir.IndexingConstant(index=denom, dtype=x.get_dtype(), device=x.get_device())
    denom = ExpandView.create(denom, list(sum_result.get_size()))
    return to_dtype(div(sum_result, denom), output_dtype)


def var_mean_sum_(x, axis, correction, keepdim, return_mean):
    if correction is None:
        correction = 1

    size = x.get_size()
    axis = _validate_reduction_axis(x, axis)
    x_mean = mean(x, axis, keepdim=True)
    if return_mean:
        x_mean.realize()

    diffs = square(sub(x, x_mean))
    sum_result = sum_(diffs, axis, keepdim)

    denom = sympy_product(size[i] for i in axis)
    if correction:
        denom = sympy.Max(denom - correction, 0)
    denom = ir.IndexingConstant(index=denom, dtype=x.get_dtype(), device=x.get_device())
    denom = ExpandView.create(denom, list(sum_result.get_size()))
    x_var = div(sum_result, denom)
    if not return_mean:
        return (x_var,)

    x_mean = x_mean if keepdim else squeeze(x_mean, axis)
    return x_var, x_mean


def use_two_step_variance(x, axis, keepdim):
    # Instead of unrolling welford, just unroll the simpler two-step var
    axis = _validate_reduction_axis(x, axis)
    kwargs = _make_reduction_inner(
        x, axis=axis, keepdims=keepdim, dtype=None, override_return_dtype=None
    )

    ranges = kwargs["ranges"]
    reduction_numel = sympy_product(kwargs["reduction_ranges"])
    return (
        isinstance(reduction_numel, sympy.Integer)
        and int(reduction_numel) < config.unroll_reductions_threshold
        and sympy_product(ranges) != 1
    )


def var_mean_welford_(x, axis, *, correction, keepdim, return_mean):
    if correction is None:
        correction = 1

    kwargs = _make_reduction_inner(
        x, axis=axis, keepdims=keepdim, dtype=None, override_return_dtype=None
    )
    loader = kwargs.pop("inner_fn")
    kwargs.pop("dst_dtype")
    kwargs.pop("src_dtype")

    mean, m2, _ = ir.WelfordReduction.create(
        inner_fns=(loader,),
        reduction_type="welford_reduce",
        dtype=x.get_dtype(),
        **kwargs,
    )
    m2.realize()

    dtype = x.get_dtype()
    size = x.get_size()
    axis = _validate_reduction_axis(x, axis)
    rnumel = sympy_product(size[i] for i in axis)

    def get_constant_or_index_expr(x, dtype):
        if isinstance(x, sympy.Expr) and not x.is_number:
            return ops.to_dtype(ops.index_expr(x, torch.int64), dtype)
        return ops.constant(x, dtype)

    def scale_fn(data):
        c = get_constant_or_index_expr(correction, dtype)
        N = get_constant_or_index_expr(rnumel, dtype)
        zero = ops.constant(0, dtype)
        return data / ops.maximum(zero, N - c)

    var = make_pointwise(scale_fn)(m2)

    if return_mean:
        mean.realize()
        return var, mean
    return (var,)


def var_mean_helper_(x, *, axis, correction, keepdim, return_mean):
    out_dtype = x.get_dtype()
    compute_dtype = get_computation_dtype(out_dtype)
    x = to_dtype(x, compute_dtype, copy=False)
    kwargs = dict(
        x=x,
        axis=axis,
        correction=correction,
        keepdim=keepdim,
        return_mean=return_mean,
    )
    output = (
        var_mean_sum_(**kwargs)
        if use_two_step_variance(x, axis=axis, keepdim=keepdim)
        else var_mean_welford_(**kwargs)
    )
    output = tuple(to_dtype(x, out_dtype, copy=False) for x in output)
    return output[0] if not return_mean else output


@register_lowering([aten.var, prims.var])
def var_(x, axis=None, *, correction=None, keepdim=False):
    return var_mean_helper_(
        x, axis=axis, correction=correction, keepdim=keepdim, return_mean=False
    )


@register_lowering(aten.var_mean)
def var_mean(x, axis=None, *, correction=None, keepdim=False):
    return var_mean_helper_(
        x, axis=axis, correction=correction, keepdim=keepdim, return_mean=True
    )


def pow_recursive(x, y, dtype):
    if y < 0:
        return pow_recursive(ops.reciprocal(x), -y, dtype)
    if y == 0:
        return ops.constant(1, dtype)
    if y == 1:
        return x

    result = pow_recursive(x, y // 2, dtype)
    result = ops.mul(result, result)
    if (y % 2) == 1:
        result = ops.mul(result, x)
    return result


@make_pointwise
def pow_native(a, b):
    return ops.pow(a, b)


fallback_pow_tensor_tensor = fallback_handler(
    aten.pow.Tensor_Tensor, add_to_fallback_set=False
)
fallback_pow_scalar = fallback_handler(aten.pow.Scalar, add_to_fallback_set=False)
fallback_pow_tensor_scalar = fallback_handler(
    aten.pow.Tensor_Scalar, add_to_fallback_set=False
)


@register_lowering(aten.pow, broadcast=True)
def pow(a, b):
    if isinstance(b, float) and b == int(b):
        return pow(a, int(b))
    elif isinstance(b, float) and b == 0.5:
        return sqrt(a)
    elif isinstance(b, int) and b == 1:
        return clone(a)

    # Type promotion ensures all tensor arguments have the same type
    dtype = next(x.get_dtype() for x in (a, b) if isinstance(x, ir.TensorBox))
    is_integer_pow = is_integer_dtype(dtype)

    # Optimize away small fixed powers, or for integers avoid falling back to ATen
    embed_exponent = isinstance(b, int) and (
        -32 < b < 32 or (is_integer_pow and b >= 0)
    )
    if embed_exponent:
        loader = a.make_loader()

        def fn(idx):
            return pow_recursive(loader(idx), b, a.get_dtype())

        return Pointwise.create(
            device=a.get_device(),
            dtype=a.get_dtype(),
            inner_fn=fn,
            ranges=a.get_size(),
        )

    if isinstance(a, Number):
        if a == 1:
            return full_like(b, 1)
        if a == 2 and is_float_dtype(b.get_dtype()):
            return exp2(b)

    if is_integer_pow:
        # ops.pow doesn't work for integers
        if isinstance(a, Number):
            return fallback_pow_scalar(a, b)
        elif isinstance(b, Number):
            return fallback_pow_tensor_scalar(a, b)
        else:
            return fallback_pow_tensor_tensor(a, b)

    return pow_native(a, b)


def mutate_to(changed, val, unsafe_alias=False):
    if isinstance(changed, TensorBox):
        changed_data = changed.data
    else:
        changed_data = changed
    if isinstance(val, TensorBox):
        val = val.data

    if not isinstance(val, ir.StorageBox):
        # introduce a copy to handle views
        val = Pointwise.create(
            device=changed.get_device(),
            dtype=changed.get_dtype(),
            inner_fn=val.make_loader(),
            ranges=changed.get_size(),
        ).data
        assert isinstance(val, ir.StorageBox)

    if isinstance(changed_data, ir.StorageBox) and not (
        changed_data.is_input_buffer()
        # In AOTI, module parameters and buffers are not lifted as graph inputs
        or changed_data.is_module_buffer()
        or isinstance(changed_data.data, ir.NopKernel)
    ):
        # Fast path, just swing the data pointer
        val.realize()
        changed_data.data = val.data
        return changed

    ir.MutationLayoutSHOULDREMOVE.realize_into(
        val, changed_data, unsafe_alias=unsafe_alias
    )
    return changed


@register_lowering(aten.fill_)
def fill_(x, fill_value):
    return mutate_to(x, full_like(x, fill_value))


@register_lowering(aten.copy_, type_promotion_kind=None)
def copy_(dst, src, non_blocking=False):
    if dst is src:
        # dst.copy_(dst) can happen from the reinplacing pass
        return dst
    src = to_device(src, dst.get_device())
    src = to_dtype(src, dst.get_dtype())
    src = expand(src, dst.get_size())
    return mutate_to(dst, src)


@make_pointwise
def floordiv(a, b):
    return ops.floordiv(a, b)


@make_pointwise
def truncdiv(a, b):
    return ops.truncdiv(a, b)


@register_lowering(aten.div, broadcast=True)
def div_mode(a, b, rounding_mode=None):
    both_integer = is_integer_type(a) and is_integer_type(b)
    both_boolean = is_boolean_type(a) and is_boolean_type(b)

    # floordiv and truncdiv need special handling for integer tensors on Triton,
    # see the discussion at https://github.com/openai/triton/issues/605
    if rounding_mode == "floor":
        assert not both_boolean, "floordiv operands can not be boolean at the same time"
        return floordiv(a, b) if both_integer else floor(div(a, b))
    if rounding_mode == "trunc":
        assert not both_boolean, "truncdiv operands can not be boolean at the same time"
        return truncdiv(a, b) if both_integer else trunc(div(a, b))
    return div(a, b)


@register_lowering([aten.mul], broadcast=True)
def mul(a, b):
    both_bool = is_boolean_type(a) and is_boolean_type(b)
    if both_bool:
        return logical_and(a, b)
    else:
        fn = ops_wrapper(aten.mul.__name__)
        return make_pointwise(fn)(a, b)


def get_constant_value(x: ir.IRNode) -> Optional[ir.Constant]:
    """Try convert an arbitrary IR node into an ir.Constant value"""

    # First try unwrapping the IRNode to see if it is already an ir.Constant
    # Optional step, but avoids unnecessary inner_fn evaluation.
    if isinstance(x, ir.MutableBox):
        return get_constant_value(x.data)
    if isinstance(x, ir.BaseView):
        return get_constant_value(x.unwrap_view())
    if isinstance(x, ir.Constant):
        return x

    # If the unwrapped node is not an ir.Constant, try evaluating inner_fn
    # to see if the returned value is from an `ops.constant` call
    if not isinstance(x, ir.Loops):
        return None

    handler = torch._inductor.ops_handler.ExtractConstantsHandler(x.get_device())
    with V.set_ops_handler(handler), patch.object(
        ir.FlexibleLayout, "allow_indexing", True
    ):
        out = x.inner_fn(*x.inner_fn_args())

    assert isinstance(out, torch._inductor.virtualized.OpsValue)
    if isinstance(out.value, ir.Constant):
        return out.value
    return None


# NOTE: prims.div maps to a / b in C, so performs truncation division on
#   integer inputs and true division for floating and complex inputs.
@register_lowering([prims.div], broadcast=True)
def div_prim(a, b):
    is_integral = all(is_boolean_type(x) or is_integer_type(x) for x in [a, b])

    if is_integral:
        return truncdiv(a, b)

    if (divisor := get_constant_value(b)) is not None:
        # Replace divide by constant with multiply by reciprocal
        if divisor.value == 0:
            reciprocal = math.copysign(float("inf"), divisor.value)
        else:
            reciprocal = 1.0 / divisor.value
        return mul(a, reciprocal)

    def fn(*args):
        return ops.truediv(*args)

    return make_pointwise(fn)(a, b)


@register_lowering(
    [aten.true_divide, aten.div.Tensor],
    broadcast=True,
    type_promotion_kind=ELEMENTWISE_TYPE_PROMOTION_KIND.INT_TO_FLOAT,
)
def div(a, b):
    a, b = promote_constants(
        (a, b), type_promotion_kind=ELEMENTWISE_TYPE_PROMOTION_KIND.INT_TO_FLOAT
    )
    return div_prim(a, b)


@register_lowering([aten.fmod, prims.fmod], broadcast=True)
def fmod(a, b):
    is_integral = is_boolean_type(a) or is_integer_type(a)

    if is_integral:

        def fn(a, b):
            return ops.mod(a, b)

    else:

        def fn(a, b):
            return ops.fmod(a, b)

    return make_pointwise(fn)(a, b)


@register_lowering([aten.sum, prims.sum])
def sum_(x, axis=None, keepdims=False, *, dtype=None):
    if (
        is_integer_dtype(x.get_dtype()) or is_boolean_dtype(x.get_dtype())
    ) and dtype is None:
        dtype = torch.int64

    fn = make_reduction("sum", override_return_dtype=dtype)
    return fn(x, axis, keepdims, dtype=dtype)


fallback_cumsum = fallback_handler(aten.cumsum.default)
fallback_cumprod = fallback_handler(aten.cumprod.default)
fallback_logcumsumexp = fallback_handler(aten.logcumsumexp.default)
fallback_cummax = fallback_handler(aten.cummax.default)
fallback_cummin = fallback_handler(aten.cummin.default)


@register_lowering(aten.cumsum)
def cumsum(x, axis=None, dtype=None):
    if (
        is_integer_dtype(x.get_dtype()) or is_boolean_dtype(x.get_dtype())
    ) and dtype is None:
        dtype = torch.int64

    if len(x.get_size()) == 0:
        assert axis in [0, -1]
        dtype = dtype or x.get_dtype()
        return to_dtype(x, dtype, copy=True)

    def combine_fn(a_tuple, b_tuple):
        (a,) = a_tuple
        (b,) = b_tuple
        return (ops.add(a, b),)

    kwargs = _make_scan_inner(x, axis=axis, dtype=dtype)
    (result,) = ir.Scan.create(**kwargs, combine_fn=combine_fn)
    if result is None:
        return fallback_cumsum(x, dim=axis, dtype=dtype)
    return result


@register_lowering(aten.cumprod)
def cumprod(x, axis=None, dtype=None):
    if (
        is_integer_dtype(x.get_dtype()) or is_boolean_dtype(x.get_dtype())
    ) and dtype is None:
        dtype = torch.int64

    if len(x.get_size()) == 0:
        assert axis in [0, -1]
        dtype = dtype or x.get_dtype()
        return to_dtype(x, dtype, copy=True)

    def combine_fn(a_tuple, b_tuple):
        (a,) = a_tuple
        (b,) = b_tuple
        return (ops.mul(a, b),)

    kwargs = _make_scan_inner(x, axis=axis, dtype=dtype)
    (result,) = ir.Scan.create(**kwargs, combine_fn=combine_fn)
    if result is None:
        return fallback_cumprod(x, dim=axis, dtype=dtype)
    return result


@register_lowering(aten.logcumsumexp)
def logcumsumexp(x, dim):
    def log_add_exp_helper(a_tuple, b_tuple):
        (a,) = a_tuple
        (b,) = b_tuple
        min_v = ops.minimum(a, b)
        max_v = ops.maximum(a, b)
        mask = (min_v != max_v) | (~ops.isinf(min_v))
        return (ops.where(mask, ops.log1p(ops.exp(min_v - max_v)) + max_v, a),)

    dtype = x.get_dtype()
    if len(x.get_size()) == 0:
        assert dim in [0, -1]
        return clone(x)

    kwargs = _make_scan_inner(x, axis=dim, dtype=dtype)
    (result,) = ir.Scan.create(**kwargs, combine_fn=log_add_exp_helper)
    if result is None:
        return fallback_logcumsumexp(x, dim=dim)
    return result


@register_lowering(aten.cummax, type_promotion_kind=None)
def cummax(x, axis=None):
    if len(x.get_size()) == 0:
        assert axis in [0, -1]
        return clone(x), empty_like(x, dtype=torch.int64)

    dtype = x.get_dtype()
    combine_fn = ir.get_reduction_combine_fn(
        "argmax", dtype=dtype, arg_break_ties_left=False
    )

    kwargs = _make_scan_inner(x, axis=axis, dtype=dtype)
    kwargs["dtypes"] = (dtype, torch.int64)
    kwargs["inner_fns"] = (x.make_loader(), lambda _: "rindex")
    values, indices = ir.Scan.create(**kwargs, combine_fn=combine_fn)  # type: ignore[arg-type]
    if values is None:
        return fallback_cummax(x, dim=axis)
    return values, indices


@register_lowering(aten.cummin, type_promotion_kind=None)
def cummin(x, axis=None):
    if len(x.get_size()) == 0:
        assert axis in [0, -1]
        return clone(x), empty_like(x, dtype=torch.int64)

    dtype = x.get_dtype()
    combine_fn = ir.get_reduction_combine_fn(
        "argmin", dtype=dtype, arg_break_ties_left=False
    )

    kwargs = _make_scan_inner(x, axis=axis, dtype=dtype)
    kwargs["dtypes"] = (dtype, torch.int64)
    kwargs["inner_fns"] = (x.make_loader(), lambda _: "rindex")
    values, indices = ir.Scan.create(**kwargs, combine_fn=combine_fn)  # type: ignore[arg-type]
    if values is None:
        return fallback_cummin(x, dim=axis)
    return values, indices


@register_lowering(aten.prod)
def prod(x, axis=None, keepdims=False, *, dtype=None):
    if (
        is_integer_dtype(x.get_dtype()) or is_boolean_dtype(x.get_dtype())
    ) and dtype is None:
        dtype = torch.int64

    fn = make_reduction("prod", override_return_dtype=dtype)
    return fn(x, axis, keepdims, dtype=dtype)


@register_lowering(aten.any)
def reduce_any(x, dim=None, keepdim=False):
    x = to_dtype(x, torch.bool)
    return make_reduction("any")(x, axis=dim, keepdims=keepdim)


@register_lowering(aten.max, type_promotion_kind=None)
def reduce_max(x, dim=None, keepdim=False):
    if dim is not None:
        return (
            reduce_amax(x, axis=dim, keepdims=keepdim),
            reduce_argmax(x, axis=dim, keepdims=keepdim),
        )

    return reduce_amax(x, axis=None, keepdims=keepdim)


@register_lowering(aten.min, type_promotion_kind=None)
def reduce_min(x, dim=None, keepdim=False):
    if dim is not None:
        return (
            reduce_amin(x, axis=dim, keepdims=keepdim),
            reduce_argmin(x, axis=dim, keepdims=keepdim),
        )

    return reduce_amin(x, axis=None, keepdims=keepdim)


register_lowering(prims.xor_sum)(make_reduction("xor_sum"))
reduce_amax = register_lowering(aten.amax)(make_reduction("max"))
reduce_amin = register_lowering(aten.amin)(make_reduction("min"))
reduce_argmax = register_lowering(aten.argmax)(
    make_reduction("argmax", override_return_dtype=torch.int64)
)
reduce_argmin = register_lowering(aten.argmin)(
    make_reduction("argmin", override_return_dtype=torch.int64)
)

add = register_pointwise(
    aten.add, allow_alpha=True, override_fn_when_input_bool="logical_or"
)

sort_fallback = fallback_handler(aten.sort.stable, add_to_fallback_set=False)


@register_lowering(aten.sort.stable, type_promotion_kind=None)
def sort_stable(x, *, stable=None, dim=-1, descending=False):
    if stable is None:
        stable = False

    shape = x.get_size()
    device = x.get_device()
    dim = canonicalize_dim(len(shape), dim)
    if len(shape) == 0:
        return clone(x), _full(0, device, torch.int64, shape)

    dim_size = shape[dim] if len(shape) else 1
    if not V.graph.sizevars.statically_known_lt(dim_size, torch.iinfo(torch.int16).max):
        return sort_fallback(x, stable=stable, dim=dim, descending=descending)

    indices = iota(
        dim_size, start=0, step=1, dtype=torch.int16, device=device, requires_grad=False
    )
    view_shape = [1] * len(shape)
    if len(shape):
        view_shape[dim] = dim_size
    indices = view(indices, view_shape)
    indices = expand(indices, shape)

    values, indices = ir.Sort.create(
        device=device,
        dtypes=(x.dtype, indices.dtype),
        inner_fns=(x.make_loader(), indices.make_loader()),
        size=shape,
        axis=dim,
        stable=stable,
        descending=descending,
    )
    if values is None:
        return sort_fallback(x, stable=stable, dim=dim, descending=descending)

    assert indices is not None
    return values, to_dtype(indices, torch.int64)


@register_lowering(aten.sort.default, type_promotion_kind=None)
def sort(x, dim=-1, descending=False):
    return sort_stable(x, stable=False, dim=dim, descending=descending)


def register_pointwise_numeric(op, name=None, triton_fallback=None):
    return register_pointwise(
        op,
        name=name,
        type_promotion_kind=ELEMENTWISE_TYPE_PROMOTION_KIND.INT_TO_FLOAT,
        triton_fallback=triton_fallback,
    )


def register_pointwise_numeric_ldf64(op):
    return register_pointwise(
        op,
        type_promotion_kind=ELEMENTWISE_TYPE_PROMOTION_KIND.INT_TO_FLOAT,
        use_libdevice_for_f64=True,
    )


rsqrt = register_pointwise_numeric(aten.rsqrt)
exp = register_pointwise_numeric_ldf64(aten.exp)
exp2 = register_pointwise_numeric(aten.exp2)
expm1 = register_pointwise_numeric(aten.expm1)
relu = register_pointwise(aten.relu)
sigmoid = register_pointwise_numeric_ldf64(aten.sigmoid)
sqrt = register_pointwise_numeric_ldf64(aten.sqrt)
square = register_pointwise(aten.square)
sub = register_pointwise(aten.sub, allow_alpha=True)
register_pointwise_numeric_ldf64(aten.cos)
register_pointwise_numeric_ldf64(aten.sin)
abs = register_pointwise(aten.abs)
bitwise_and = register_pointwise(aten.bitwise_and)
bitwise_left_shift = register_pointwise(aten.bitwise_left_shift)
bitwise_not = register_pointwise(
    aten.bitwise_not, override_fn_when_input_bool="logical_not"
)
bitwise_or = register_pointwise(aten.bitwise_or)
bitwise_right_shift = register_pointwise(aten.bitwise_right_shift)
bitwise_xor = register_pointwise(aten.bitwise_xor)
register_pointwise_numeric(aten.lgamma)
erf = register_pointwise_numeric(aten.erf)
register_lowering(
    aten.special_erf, type_promotion_kind=ELEMENTWISE_TYPE_PROMOTION_KIND.INT_TO_FLOAT
)(erf)

register_pointwise_numeric(aten.log1p)
register_pointwise_numeric(aten.tan)
register_pointwise_numeric(aten.tanh)
register_pointwise_numeric_ldf64(aten.log)
logical_and = register_pointwise(
    aten.logical_and,
    type_promotion_kind=None,
    convert_input_to_bool=True,
    override_return_dtype=torch.bool,
)
logical_not = register_pointwise(
    aten.logical_not,
    type_promotion_kind=None,
    convert_input_to_bool=True,
    override_return_dtype=torch.bool,
)
logical_or = register_pointwise(
    aten.logical_or,
    type_promotion_kind=None,
    convert_input_to_bool=True,
    override_return_dtype=torch.bool,
)
logical_xor = register_pointwise(
    aten.logical_xor,
    type_promotion_kind=None,
    convert_input_to_bool=True,
    override_return_dtype=torch.bool,
)
maximum = register_pointwise(aten.maximum)
minimum = register_pointwise(aten.minimum)
register_lowering(aten.clamp_min)(maximum)
register_lowering(aten.clamp_max)(minimum)
neg = register_pointwise(aten.neg)
abs = register_pointwise(aten.abs)
reciprocal = register_pointwise_numeric(aten.reciprocal)
register_pointwise(aten.remainder)
sign = register_pointwise(aten.sign, override_fn_when_input_bool="identity")
register_pointwise(aten.ceil)
register_pointwise(aten.signbit, override_return_dtype=torch.bool)

register_lowering(aten._neg_view)(neg)

register_pointwise(aten.le, override_return_dtype=torch.bool)
register_pointwise(aten.lt, override_return_dtype=torch.bool)
register_pointwise(aten.ge, override_return_dtype=torch.bool)
gt = register_pointwise(aten.gt, override_return_dtype=torch.bool)
register_pointwise(aten.eq, override_return_dtype=torch.bool)
register_pointwise(aten.ne, override_return_dtype=torch.bool)

register_pointwise_numeric(aten.cosh)
register_pointwise_numeric(aten.sinh)
register_pointwise_numeric(aten.acos)
register_pointwise_numeric(aten.acosh)
register_pointwise_numeric(aten.asin)
register_pointwise_numeric(aten.asinh)
register_pointwise_numeric(aten.atan2)
register_pointwise_numeric(aten.atan)
register_pointwise_numeric(aten.atanh)
register_pointwise_numeric(aten.copysign)
register_pointwise_numeric(aten.erfc)
register_pointwise_numeric(aten.erfinv)
register_pointwise_numeric(aten.hypot)
register_pointwise_numeric(aten.log10)
register_pointwise_numeric(aten.log2)
register_pointwise_numeric(aten.nextafter)

from .codegen.common import BackendFeature, pointwise_overrides_data


def _get_pointwise_overrides(ns, name):
    data = pointwise_overrides_data[name]
    op = getattr(ns, data.name, None)
    if op is None:
        return

    def make_triton_fallback(op):
        if data.triton is None:
            return fallback_handler(op)

    if isinstance(op, torch._ops.OpOverloadPacket):
        for olname in op.overloads():
            ol = getattr(op, olname)
            yield ol, data.type_promotion_kind, make_triton_fallback(ol)
    else:
        yield op, data.type_promotion_kind, make_triton_fallback(op)


for name in pointwise_overrides_data:
    for op, type_promotion_kind, triton_fallback in _get_pointwise_overrides(
        aten, name
    ):
        register_pointwise(
            op,
            name=name,
            type_promotion_kind=type_promotion_kind,
            triton_fallback=triton_fallback,
        )

    for op, type_promotion_kind, triton_fallback in _get_pointwise_overrides(
        prims, name
    ):
        register_pointwise(
            op,
            name=name,
            type_promotion_kind=type_promotion_kind,
            triton_fallback=triton_fallback,
        )


foreach_add_list = register_foreach_pointwise(
    aten._foreach_add.List, add, allow_alpha=True
)
foreach_add_scalar = register_foreach_pointwise(
    aten._foreach_add.Scalar, add, allow_alpha=True
)
register_foreach_pointwise(aten._foreach_add.Tensor, add, allow_alpha=True)
foreach_mul_list = register_foreach_pointwise(aten._foreach_mul.List, mul)
register_foreach_pointwise(aten._foreach_mul.Tensor, mul)
foreach_mul_scalar = register_foreach_pointwise(aten._foreach_mul.Scalar, mul)
register_foreach_pointwise(aten._foreach_sub.List, sub)
register_foreach_pointwise(aten._foreach_sub.Scalar, sub)
register_foreach_pointwise(aten._foreach_neg.default, neg)
register_foreach_pointwise(aten._foreach_abs.default, abs)
register_foreach_pointwise(aten._foreach_pow.Scalar, pow)
register_foreach_pointwise(aten._foreach_pow.List, pow)
register_foreach_pointwise(aten._foreach_pow.ScalarAndTensor, pow)
foreach_div_list = register_foreach_pointwise(aten._foreach_div.List, div)
register_foreach_pointwise(aten._foreach_div.Tensor, div)
foreach_div_scalar = register_foreach_pointwise(aten._foreach_div.Scalar, div)
register_foreach_pointwise(aten._foreach_sqrt, sqrt)
register_foreach_pointwise(aten._foreach_rsqrt, rsqrt)
register_foreach_pointwise(aten._foreach_maximum.List, maximum)
register_foreach_pointwise(aten._foreach_maximum.Scalar, maximum)
register_foreach_pointwise(aten._foreach_minimum.List, minimum)
register_foreach_pointwise(aten._foreach_minimum.Scalar, minimum)
register_foreach_pointwise(aten._foreach_clamp_min.List, maximum)
register_foreach_pointwise(aten._foreach_clamp_min.Scalar, maximum)
register_foreach_pointwise(aten._foreach_clamp_max.List, minimum)
register_foreach_pointwise(aten._foreach_clamp_max.Scalar, minimum)
register_foreach_pointwise(aten._foreach_reciprocal, reciprocal)
register_foreach_pointwise(aten._foreach_sign, sign)
register_foreach_pointwise(aten._foreach_copy, copy)


# these are only encountered as outputs of the graph
# reinplacing epilogue copies improves compile time
# by removing extra buffers sent to the scheduler.
def register_foreach_inplace(aten_op, outplace_aten_op, outplace_op):
    inplaceable_foreach_ops[outplace_aten_op] = aten_op
    inplace_foreach_ops.add(aten_op)

    def fn(*args, **kwargs):
        results = outplace_op(*args, **kwargs)
        mut_results = []
        for arg, result in zip(args[0], results):
            mut_results.append(mutate_to(arg, result, unsafe_alias=True))

        return mut_results

    _register_foreach_lowering(aten_op, fn)


register_foreach_inplace(
    aten._foreach_add_.List, aten._foreach_add.List, foreach_add_list
)
register_foreach_inplace(
    aten._foreach_add_.Scalar, aten._foreach_add.Scalar, foreach_add_scalar
)
register_foreach_inplace(
    aten._foreach_mul_.List, aten._foreach_mul.List, foreach_mul_list
)
register_foreach_inplace(
    aten._foreach_mul_.Scalar, aten._foreach_mul.Scalar, foreach_mul_scalar
)
register_foreach_inplace(
    aten._foreach_div_.List, aten._foreach_div.List, foreach_div_list
)
register_foreach_inplace(
    aten._foreach_div_.Scalar, aten._foreach_div.Scalar, foreach_div_scalar
)


def register_inplace(aten_op, outplace_op):
    @register_lowering(aten_op, type_promotion_kind=None)
    def fn(*args, **kwargs):
        result = outplace_op(*args, **kwargs)
        result = to_dtype(result, args[0].get_dtype())
        return mutate_to(args[0], result)

    return fn


register_inplace(aten.add_, add)
register_inplace(aten.bitwise_and_, bitwise_and)
register_inplace(aten.bitwise_left_shift_, bitwise_left_shift)
register_inplace(aten.bitwise_not_, bitwise_not)
register_inplace(aten.bitwise_or_, bitwise_or)
register_inplace(aten.bitwise_right_shift_, bitwise_right_shift)
register_inplace(aten.bitwise_xor_, bitwise_xor)
register_inplace(aten.mul_, mul)
register_inplace(aten.div_.Tensor, div)
register_inplace(aten.div_.Tensor_mode, div_mode)
register_inplace(aten.logical_and_, logical_and)
register_inplace(aten.logical_not_, logical_not)
register_inplace(aten.logical_or_, logical_or)
register_inplace(aten.logical_xor_, logical_xor)
register_inplace(aten.sub_, sub)
register_inplace(aten.relu_, relu)
register_inplace(aten.sigmoid_, sigmoid)


register_lowering(aten.__and__)(bitwise_and)
register_lowering(aten.__lshift__)(bitwise_left_shift)
register_lowering(aten.__or__)(bitwise_or)
register_lowering(aten.__rshift__)(bitwise_right_shift)
register_lowering(aten.__xor__)(bitwise_xor)

register_inplace(aten.__iand__, aten.__and__)
register_inplace(aten.__ilshift__, aten.__lshift__)
register_inplace(aten.__ior__, aten.__or__)
register_inplace(aten.__irshift__, aten.__rshift__)
register_inplace(aten.__ixor__, aten.__xor__)


@register_lowering(aten.sym_constrain_range)
def sym_constrain_range(a, min=None, max=None):
    return None


@register_lowering(aten.sym_size.int)
def sym_size(a, dim):
    val = V.graph.current_node.meta["val"]
    # Note [Can val be an int?]
    # ~~~~~~~~~~~~~~~~~~~~~~~~~
    # In principle, someone could construct an FX graph where
    # a call to size/stride has a val that is a plain int (not
    # SymInt).  However, we will maintain the invariant that
    # this is not possible: if you are constructing an FX graph
    # where there is a call to size/stride that returns an
    # int, but you KNOW that int must always be a constant,
    # then you do not need trace that call at all (and just
    # constant propagate the integer as is.)
    assert isinstance(val, torch.SymInt)
    return val.node.expr


@register_lowering(aten.sym_stride.int)
def sym_stride(a, dim):
    val = V.graph.current_node.meta["val"]
    # See Note [Can val be an int?]
    assert isinstance(val, torch.SymInt)
    return val.node.expr


@register_lowering(aten.sym_numel)
def sym_numel(a):
    return a.get_numel()


for method, func in magic_methods.items():
    register_lowering(method_to_operator(method))(func)  # type: ignore[arg-type]


@register_lowering(torch.sym_sum)
def sym_sum(args):
    return sympy.Add(*args)


@register_lowering(aten._foobar)
def foobar(self, *args, **kwargs):
    raise NotImplementedError("Helpful for debugging")


@register_lowering(torch.ops._inductor_test.realize)
def _realize(x):
    x.realize()
    return clone(x)


@register_lowering(torch.ops.inductor.resize_storage_bytes_)
def resize_storage_bytes_(variable, new_size):
    variable.realize()
    ir.ResizeStorageBytes(variable, new_size)
    return variable


@register_lowering(torch.ops.aten.set_.source_Tensor)
def set__source_tensor(self, source_tensor):
    self.realize()
    source_tensor.realize()
    return TensorBox.create(ir.SetSourceTensorKernel(self, source_tensor))


if hasattr(torch.ops.fsdp, "copy_"):

    @register_lowering(torch.ops.fsdp.copy_.default)
    def fsdp_copy_(dst, src):
        if dst is src:
            # dst.copy_(dst) can happen from the reinplacing pass
            return dst
        src = to_device(src, dst.get_device())
        src = to_dtype(src, dst.get_dtype())
        src = expand(src, dst.get_size())
        return mutate_to(dst, src)


@register_lowering(torch.ops.aten.resize)
def resize(x, size, *, memory_format=None):
    assert isinstance(x, TensorBox)
    assert isinstance(size, (list, tuple))

    if memory_format is None:
        memory_format = torch.contiguous_format
    if memory_format == torch.preserve_format:
        raise RuntimeError(f"unsupported memory format: {memory_format}")

    if memory_format == torch.channels_last:
        assert len(size) == 4
    if memory_format == torch.channels_last_3d:
        assert len(size) == 5

    old_numel = x.get_numel()
    dtype = x.get_dtype()
    device = x.get_device_or_error()

    if isinstance(x.data, ir.BaseView):
        x.data = x.data.unwrap_view()

    if (
        torch.are_deterministic_algorithms_enabled()
        and torch.utils.deterministic.fill_uninitialized_memory  # type: ignore[attr-defined]
    ):
        if is_float_dtype(dtype):
            uninitalized_val = float("nan")
        elif is_integer_dtype(dtype):
            uninitalized_val = torch.iinfo(dtype).max
        else:
            uninitalized_val = True
    else:
        # using zero as that is what empty does
        uninitalized_val = 0.0

    if V.graph.sizevars.statically_known_equals(old_numel, 0):  # type: ignore[arg-type]
        return full(size, uninitalized_val, dtype=dtype, device=device)

    x_flat = as_strided(
        x,
        [
            old_numel,
        ],
        [
            1,
        ],
    )
    flat_loader = x_flat.make_loader()
    out_stride = ir.FlexibleLayout.stride_ordered_for_memory_format(size, memory_format)
    out_indexer = ir.FixedLayout(device, dtype, size, out_stride).make_indexer()

    def inner_fn(idx):
        flat_index = out_indexer(idx)
        flat_index_expr = ops.index_expr(flat_index, torch.int64)
        limit = ops.index_expr(old_numel, torch.int64)
        mask = ops.lt(flat_index_expr, limit)
        return ops.masked(mask, lambda: flat_loader([flat_index]), uninitalized_val)

    out = Pointwise.create(
        device=device, dtype=dtype, inner_fn=inner_fn, ranges=list(size)
    )
    return out


from torch._higher_order_ops.auto_functionalize import auto_functionalized


make_fallback(auto_functionalized)


@register_lowering(triton_kernel_wrapper_mutation)
def triton_kernel_wrap_(
    *,
    kernel_idx,
    constant_args_idx,
    grid,
    tma_descriptor_metadata,
    kwargs,
):
    from torch._higher_order_ops.triton_kernel_wrap import kernel_side_table

    constant_args = kernel_side_table.get_constant_args(constant_args_idx)
    ir.UserDefinedTritonKernel(
        kernel_idx=kernel_idx,
        grid=grid,
        tma_descriptor_metadata=tma_descriptor_metadata,
        kernel_args={**kwargs, **constant_args},
    )
    return {key: val for key, val in kwargs.items() if isinstance(val, TensorBox)}


@register_lowering(torch.ops.higher_order.cond)
def cond(pred, true_fn, false_fn, operands):
    if any(isinstance(x, IRNode) and is_triton(x) for x in [pred, *operands]):
        msg = "control flow operator: torch.cond."
        if stack_trace := V.graph.current_node.meta.get("stack_trace", None):
            msg = f"{msg} Found from : \n {stack_trace}"
        V.graph.disable_cudagraphs_reason = msg

    result = ir.Conditional.create(pred, true_fn, false_fn, operands)
    return list(map(TensorBox.create, result))


@register_lowering(torch.ops.higher_order.while_loop)
def while_loop(cond_fn, body_fn, carried_inputs, additional_inputs):
    if any(
        isinstance(x, IRNode) and is_triton(x)
        for x in carried_inputs + additional_inputs
    ):
        msg = "control flow operator: torch.while_loop."
        if stack_trace := V.graph.current_node.meta.get("stack_trace", None):
            msg = f"{msg} Found from : \n {stack_trace}"
        V.graph.disable_cudagraphs_reason = msg

    result = ir.WhileLoop.create(cond_fn, body_fn, carried_inputs, additional_inputs)
    return list(map(TensorBox.create, result))


@register_lowering(torch.ops.higher_order.invoke_subgraph, type_promotion_kind=None)
def invoke_subgraph(subgraph_fn: ir.Subgraph, identifier: str, operands):
    result = ir.InvokeSubgraph.create(subgraph_fn, operands)
    return list(map(TensorBox.create, result))


@register_lowering(associative_scan_op, type_promotion_kind=None)
def associative_scan(combine_fn: ir.Subgraph, xs, dim: int):
    from .subgraph_lowering import InputDescriptor, lower_pointwise_subgraph

    subgraph_inputs = [
        InputDescriptor(dtype=x.get_dtype(), device=x.get_device())
        for x in itertools.chain(xs, xs)
    ]
    lowered_combine_fn = lower_pointwise_subgraph(combine_fn, subgraph_inputs)  # type: ignore[var-annotated]

    def wrapped_combine_fn(lhs, rhs):
        return lowered_combine_fn(
            *pytree.tree_leaves(lhs),
            *pytree.tree_leaves(rhs),
        )

    kwargs = _make_scan_inner(xs[0], axis=dim, dtype=None)
    kwargs["dtypes"] = tuple(x.get_dtype() for x in xs)
    kwargs["inner_fns"] = tuple(x.make_loader() for x in xs)
    result = ir.Scan.create(
        combine_fn=wrapped_combine_fn,
        can_fallback_to_aten=False,
        **kwargs,
    )
    if result[0] is None:
        raise RuntimeError("Unable to generate code for associative_scan op")
    return result


@register_lowering(torch.ops.prims._sink_tokens.default)
def _sink_tokens(tokens):
    return None


@register_lowering(torch.ops.higher_order.with_effects, type_promotion_kind=None)
def with_effects(token, op, *args, **kwargs):
    result = ir.EffectfulKernel.create(op, *args, **kwargs)

    from torch._higher_order_ops.effects import get_effect_key

    effect_type = get_effect_key(op, args, kwargs)
    assert effect_type is not None
    effectful_kernel = V.graph.effectful_ops[effect_type]

    if result is None:
        return (effectful_kernel,)

    result = pytree.tree_map_only(ir.MultiOutput, TensorBox.create, result)
    if not isinstance(result, (list, tuple)):
        return (effectful_kernel, result)
    else:
        return (effectful_kernel, *result)


from .comm_lowering import register_comm_lowerings


register_comm_lowerings()

# populate lowerings defined in kernel/*
from . import kernel


import_submodule(kernel)

from . import quantized_lowerings


quantized_lowerings.register_quantized_ops()
quantized_lowerings.register_woq_mm_ops()

from . import mkldnn_lowerings


mkldnn_lowerings.register_onednn_fusion_ops()

from . import jagged_lowerings


jagged_lowerings.register_jagged_ops()<|MERGE_RESOLUTION|>--- conflicted
+++ resolved
@@ -92,17 +92,10 @@
 log = logging.getLogger(__name__)
 lowerings: Dict[Union[Callable[..., Any], str], Callable[..., Any]] = {}
 # Use maybe_layout_constraints to access this dict, we lazily register tag-based layout constraints
-<<<<<<< HEAD
-_maybe_layout_constraints: Dict[torch._ops.OpOverload, Optional[Callable[..., Any]]] = (
-    {}
-)
-fallbacks: Set[torch._ops.OpOverload] = set()
-=======
 _maybe_layout_constraints: Dict[
     torch._ops.OpOverload, Optional[Callable[..., Any]]
 ] = {}
 fallbacks = OrderedSet[torch._ops.OpOverload]()
->>>>>>> b7bef1ca
 aten = torch.ops.aten
 tr_c10d = torch.ops.tr_c10d
 prims = torch.ops.prims
