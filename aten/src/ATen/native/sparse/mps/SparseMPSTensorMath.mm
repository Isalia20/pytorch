#define TORCH_ASSERT_ONLY_METHOD_OPERATORS
#include <ATen/native/SparseTensorUtils.h>
#include <ATen/ExpandUtils.h>
#include <ATen/native/mps/OperationUtils.h>
#include <ATen/native/sparse/SparseStubs.h>
#include <ATen/native/sparse/SparseBinaryOpIntersectionCommon.h>

#ifndef AT_PER_OPERATOR_HEADERS
#include <ATen/Functions.h>
#include <ATen/NativeFunctions.h>
#else
#include <ATen/ops/_coalesce_native.h>
#include <ATen/ops/repeat_interleave_native.h>
#include <ATen/ops/cumsum.h>
#include <ATen/ops/_sparse_sparse_matmul_native.h>
#include <ATen/ops/_sparse_coo_tensor_unsafe.h>
#include <ATen/ops/_sparse_coo_tensor_unsafe_native.h>
#include <ATen/ops/cat.h>
#include <ATen/ops/softmax_native.h>
#include <ATen/ops/log_softmax.h>
#include <ATen/ops/_sparse_log_softmax_native.h>
#include <ATen/ops/_sparse_softmax_native.h>
#include <ATen/ops/_sparse_softmax_backward_data_native.h>
#include <ATen/ops/_sparse_log_softmax_backward_data_native.h>
#include <ATen/ops/add_native.h>
#include <ATen/ops/mul_native.h>
#include <ATen/ops/empty_native.h>
#include <ATen/ops/zeros_native.h>
#include <ATen/ops/index_select_native.h>
#include <ATen/ops/remainder_native.h>
#include <ATen/ops/ones_like.h>
#include <ATen/ops/argsort.h>
#include <ATen/ops/result_type.h>
#include <ATen/ops/bmm_native.h>
#include <ATen/ops/addmm_native.h>
#include <ATen/ops/copy_sparse_to_sparse.h>
#include <ATen/ops/mul.h>
#endif

namespace at::native {

using namespace at::sparse;
using namespace mps;

#ifndef PYTORCH_JIT_COMPILE_SHADERS
static auto& lib = MetalShaderLibrary::getBundledLibrary();
#else
#include <ATen/native/mps/SparseTensorMath_metallib.h>
#endif

static Tensor& s_addmm_out_sparse_dense_mps(
    Tensor& r,
    const Tensor& t,
    const SparseTensor& sparse_,
    const Tensor& dense,
    const Scalar& beta,
    const Scalar& alpha) {
  TORCH_CHECK(sparse_.sparse_dim() == 2, "addmm: sparse_dim must be 2, got ", sparse_.sparse_dim());
  TORCH_CHECK(sparse_.dense_dim() == 0, "addmm: sparse values must be 0-dense-dim, got ", sparse_.dense_dim());
  TORCH_CHECK(dense.dim() == 2, "addmm: 'dense' must be 2D, got ", dense.dim());
  TORCH_CHECK(t.dim() == 2, "addmm: 't' must be 2D, got ", t.dim());

  const int64_t I = sparse_.size(0);
  const int64_t J = sparse_.size(1);
  const int64_t K = dense.size(1);

  TORCH_CHECK(dense.size(0) == J,
      "addmm: dense (mat2) dim0 must be ", J, ", got ", dense.size(0));
  TORCH_CHECK(t.size(0) == I && t.size(1) == K,
      "addmm: 't' shape must be (", I, ", ", K, "), got (", t.size(0), ", ", t.size(1), ")");

  r.resize_({I, K});

  auto sparse = sparse_.coalesce();
  const int64_t nnz = sparse._nnz();

  if (nnz == 0 || I == 0 || K == 0) {
    at::mul_out(r, t, beta);
    return r;
  }

  const auto v_dtype = sparse._values().scalar_type();
  const auto d_dtype = dense.scalar_type();
  const auto t_dtype = t.scalar_type();
  auto compute_dtype = c10::promoteTypes(c10::promoteTypes(v_dtype, d_dtype), t_dtype);

  TORCH_CHECK(canCast(compute_dtype, r.scalar_type()),
              "Can't convert computed type ", compute_dtype, " to output ", r.scalar_type());

  auto indices2d = sparse._indices().contiguous();
  auto values = sparse._values().to(compute_dtype);
  auto dense_c = dense.to(compute_dtype).contiguous();
  auto t_c = t.to(compute_dtype).contiguous();

  const bool out_needs_cast = (r.scalar_type() != compute_dtype) || !r.is_contiguous();
  Tensor out_buf = out_needs_cast
      ? at::empty({I, K}, r.options().dtype(compute_dtype))
      : r;
  auto out_contig = out_buf.contiguous();

  auto device = r.device();
  auto stream = getCurrentMPSStream();

  const float alpha_f = alpha.to<float>();
  const float beta_f  = beta.to<float>();

  dispatch_sync_with_rethrow(stream->queue(), ^() {
    @autoreleasepool {
      const std::string func = "spmm_addmm_coo_" + mps::scalarToMetalTypeString(values);
      auto pso = lib.getPipelineStateForFunc(func);
      auto enc = stream->commandEncoder();
      [enc setComputePipelineState:pso];

      const uint32_t tew = pso.threadExecutionWidth;
      const uint32_t gridX = static_cast<uint32_t>(K);
      const uint32_t gridZ = static_cast<uint32_t>(I);
      const uint32_t tgW = std::min<uint32_t>(gridX, tew);

      MTLSize grid = MTLSizeMake(gridX, 1, gridZ);
      MTLSize tgs = MTLSizeMake(tgW, 1, 1);

      mtl_setArgs(enc,
                  indices2d,
                  values,
                  dense_c,
                  t_c,
                  out_contig,
                  std::array<uint32_t, 3>{static_cast<uint32_t>(I),
                                           static_cast<uint32_t>(J),
                                           static_cast<uint32_t>(K)},
                  std::array<float, 2>{alpha_f, beta_f},
                  static_cast<uint32_t>(nnz));
      [enc dispatchThreads:grid threadsPerThreadgroup:tgs];
    }
  });

  if (out_needs_cast) {
    r.copy_(out_contig.to(r.scalar_type()));
  }

  return r;
}


static void build_batch_ptr_mps(
    const Tensor& indices_dim0,
    int64_t B,
    Tensor& batch_ptr
) {
  // Builds an array of pointers which point to each batches elements. Example:
  // idx_b = [0, 0, 0, 1, 1, 2, 2, 2, 2]  // 9 non-zero elements
  //          └─────┘  └──┘  └─────────┘
  //          batch 0  batch 1  batch 2
  // batch_ptr = [0, 3, 5, 9]
  //              │  │  │  └─ end of batch 2 (total nnz)
  //              │  │  └──── batch 2 starts at index 5
  //              │  └─────── batch 1 starts at index 3
  //              └────────── batch 0 starts at index 0
  TORCH_CHECK(indices_dim0.is_mps() && batch_ptr.is_mps(), "MPS device expected");
  auto device = indices_dim0.device();
  auto stream = getCurrentMPSStream();

  const int64_t nnz = indices_dim0.numel();

  dispatch_sync_with_rethrow(stream->queue(), ^() {
    @autoreleasepool {
      auto pso = lib.getPipelineStateForFunc("build_batch_ptr_from_sorted_batches");
      auto enc = stream->commandEncoder();
      [enc setComputePipelineState:pso];

      const uint32_t tew = pso.threadExecutionWidth;
      const uint32_t Q = static_cast<uint32_t>(B + 1);
      const uint32_t tgW = std::min<uint32_t>(Q, tew);
      MTLSize grid = MTLSizeMake(Q, 1, 1);
      MTLSize tgs  = MTLSizeMake(tgW, 1, 1);

      mtl_setArgs(enc,
                  indices_dim0,
                  batch_ptr,
                  std::array<uint32_t, 2>{static_cast<uint32_t>(nnz),
                                          static_cast<uint32_t>(B)});
      [enc dispatchThreads:grid threadsPerThreadgroup:tgs];
    }
  });
}

static void build_row_ptr_per_batch_mps(
    const Tensor& rows,
    const Tensor& batch_ptr,
    int64_t B,
    int64_t I,
    Tensor& row_ptr
) {
  // Build per-batch CSR-style row pointer arrays from row indices sorted by batch
  // Given:
  //   rows: 1-D array of length nnz with row ids in [0, I), sorted within each batch
  //   batch_ptr: length B+1, where [batch_ptr[b], batch_ptr[b+1]) is the subrange for batch b
  // Produces:
  //   - row_ptr: shape [B, I+1]
  //
  // Example (B = 2, I = 4):
  // rows       = [0,   0,   1,  3,  0,   2,    2]   // 7 non-zero elements
  //               └─── batch 0 ──┘  └─ batch 1 ─┘
  // batch_ptr  = [0, 4, 7]
  //               │  │  └─ end of batch 1 (total nnz)
  //               │  └──── end of batch 0/start of batch 1
  //               └─────── start of batch 0
  //
  // per-batch row pointers (I+1 entries each):
  //   row_ptr[0] = [0, 2, 3, 3, 4]
  //   row_ptr[1] = [0, 1, 1, 3, 3]
  // laid out in memory: [0, 2, 3, 3, 4,  0, 1, 1, 3, 3]
  TORCH_CHECK(rows.is_mps() && batch_ptr.is_mps() && row_ptr.is_mps(), "MPS device expected");
  auto stream = getCurrentMPSStream();

  dispatch_sync_with_rethrow(stream->queue(), ^() {
    @autoreleasepool {
      auto pso = lib.getPipelineStateForFunc("build_row_ptr_from_sorted_rows_by_batch");
      auto enc = stream->commandEncoder();
      [enc setComputePipelineState:pso];

      const uint32_t tew = pso.threadExecutionWidth;
      const uint32_t Qx = static_cast<uint32_t>(I + 1);
      const uint32_t Qy = static_cast<uint32_t>(B);
      const uint32_t tgW = std::min<uint32_t>(Qx, tew);

      MTLSize grid = MTLSizeMake(Qx, Qy, 1);
      MTLSize tgs = MTLSizeMake(tgW, 1, 1);

      mtl_setArgs(enc,
                  rows,
                  batch_ptr,
                  row_ptr,
                  std::array<uint32_t, 2>{static_cast<uint32_t>(I),
                                           static_cast<uint32_t>(B)});
      [enc dispatchThreads:grid threadsPerThreadgroup:tgs];
    }
  });
}

Tensor& bmm_out_sparse_mps(const SparseTensor& self_, const Tensor& mat2_, Tensor& result_) {
  TORCH_CHECK(result_.is_mps(), "bmm_sparse: expected 'out' to be MPS, got ", result_.device());
  TORCH_CHECK(self_.is_mps(),  "bmm_sparse: expected 'self' to be MPS, got ", self_.device());
  TORCH_CHECK(mat2_.is_mps(),  "bmm_sparse: expected 'mat2' to be MPS, got ", mat2_.device());

  TORCH_CHECK(self_.dense_dim() == 0, "bmm_sparse: Tensor 'self' must have 0 dense dims, but has ", self_.dense_dim());
  TORCH_CHECK(self_.sparse_dim() == 3, "bmm_sparse: Tensor 'self' must have 3 sparse dims, but has ", self_.sparse_dim());
  TORCH_CHECK(mat2_.dim() == 3, "bmm_sparse: Tensor 'mat2' must have 3 dims, but has ", mat2_.dim());

  TORCH_CHECK(self_.size(0) == mat2_.size(0), "bmm_sparse: 'self.size(0)' and 'mat2.size(0)' must match");
  TORCH_CHECK(self_.size(2) == mat2_.size(1), "bmm_sparse: 'self.size(2)' and 'mat2.size(1)' must match");

  const int64_t B = self_.size(0);
  const int64_t I = self_.size(1);
  const int64_t J = self_.size(2);
  const int64_t K = mat2_.size(2);

  auto self = self_.coalesce();
  const int64_t nnz = self._nnz();
  if (nnz == 0) {
    return result_.zero_();
  }

  const auto computeDtype = at::kFloat;

  auto indices = self._indices();
  auto values  = self._values();

  auto values_c = values.scalar_type() == computeDtype ? values : values.to(computeDtype);
  auto mat2_c = mat2_.scalar_type()   == computeDtype ? mat2_   : mat2_.to(computeDtype);
  auto mat2_contig = mat2_c.contiguous();

  auto idx_b = indices.select(0, 0).contiguous();
  auto idx_i = indices.select(0, 1).contiguous();
  auto idx_j = indices.select(0, 2).contiguous();

  // builds an array of pointers of where the batch_idx's pointer starts and ends
  // look in function for better explanation
  auto batch_ptr = at::empty({B + 1}, at::device(result_.device()).dtype(kLong));
  build_batch_ptr_mps(idx_b, B, batch_ptr);
  // build row_ptr per batch: for each (b, i) get [start, end) into rows/cols/vals
  auto row_ptr = at::empty({B * (I + 1)}, at::device(result_.device()).dtype(kLong));
  build_row_ptr_per_batch_mps(idx_i, batch_ptr, B, I, row_ptr);

  const bool out_needs_cast = (result_.scalar_type() != computeDtype) || !result_.is_contiguous();
  Tensor out_buf = out_needs_cast
      ? at::empty({B, I, K}, result_.options().dtype(computeDtype))
      : result_;
  auto out_contig = out_buf.contiguous();

  auto stream = getCurrentMPSStream();
  dispatch_sync_with_rethrow(stream->queue(), ^() {
    @autoreleasepool {
      auto pso = lib.getPipelineStateForFunc("spmm_bmm_coo_rows_grouped_" + mps::scalarToMetalTypeString(values));
      auto enc = stream->commandEncoder();
      [enc setComputePipelineState:pso];

      const uint32_t tew = pso.threadExecutionWidth;
      const uint32_t tgW = std::min<uint32_t>((uint32_t)K, tew);

      // One threadgroup per (row i, batch b), lanes cover K
      MTLSize grid = MTLSizeMake(tgW, (uint32_t)I, (uint32_t)B);
      MTLSize tgs  = MTLSizeMake(tgW, 1, 1);

      mtl_setArgs(enc,
                  idx_i,
                  idx_j,
                  values_c,
                  mat2_contig,
                  out_contig,
                  row_ptr,
                  std::array<uint32_t, 4>{(uint32_t)B, (uint32_t)I, (uint32_t)J, (uint32_t)K});
      [enc dispatchThreads:grid threadsPerThreadgroup:tgs];
    }
  });
  if (out_needs_cast) {
    result_.copy_(out_contig.to(result_.scalar_type()));
  }
  return result_;
}

Tensor bmm_sparse_mps(const Tensor& self, const Tensor& mat2) {
  Tensor result = at::zeros({self.size(0), self.size(1), mat2.size(2)}, mat2.options());
  return bmm_out_sparse_mps(self, mat2, result);
}

Tensor& addmm_out_sparse_dense_mps(
    const Tensor& self,
    const SparseTensor& mat1,
    const Tensor& mat2,
    const Scalar& beta,
    const Scalar& alpha,
    Tensor& result) {
  c10::MaybeOwned<Tensor> b_self = expand_size(self, {mat1.size(0), mat2.size(1)}, "addmm_out");
  return s_addmm_out_sparse_dense_mps(result, *b_self, mat1, mat2, beta, alpha);
}

Tensor addmm_sparse_dense_mps(
    const Tensor& self,
    const SparseTensor& mat1,
    const Tensor& mat2,
    const Scalar& beta,
    const Scalar& alpha
) {
  c10::MaybeOwned<Tensor> b_self = expand_size(self, {mat1.size(0), mat2.size(1)}, "addmm_out");
  Tensor result = at::empty({0}, self.options());
  return s_addmm_out_sparse_dense_mps(result, *b_self, mat1, mat2, beta, alpha);
}

static SparseTensor& mul_out_dense_sparse_mps(
    const Tensor& dense,
    const Tensor& sparse,
    SparseTensor& out) {

  TORCH_CHECK(sparse.is_sparse(), "mul: expected 'sparse' to be sparse COO");
  TORCH_CHECK(sparse.is_mps(), "mul: expected 'sparse' to be MPS, got ", sparse.device());
  TORCH_CHECK(out.is_mps(), "mul: expected 'out' to be MPS, got ", out.device());

  const bool scalar_like = (dense.dim() == 0) || (dense.numel() == 1);
  TORCH_CHECK(dense.is_mps() || scalar_like,
              "mul: expected 'dense' to be MPS or scalar-like, got ", dense.device());

  const int64_t nnz = sparse._nnz();
  out.resize_as_(sparse);

  auto commonDtype = at::result_type(dense, sparse);
  TORCH_CHECK(canCast(commonDtype, out.scalar_type()),
              "Can't convert result type ", commonDtype, " to output ", out.scalar_type());

  auto indices = sparse._indices().contiguous();
  auto values  = sparse._values().to(commonDtype).contiguous();

  if (nnz == 0) {
    auto empty_vals = values.narrow(0, 0, 0);
    alias_into_sparse(out,
                      indices.narrow(1, 0, 0),
                      (out.scalar_type() == commonDtype) ? empty_vals
                                                          : empty_vals.to(out.scalar_type()));
    out._coalesced_(sparse.is_coalesced());
    return out;
  }

  if (scalar_like) {
    auto out_vals = values.mul(dense.to(values.options()));
    if (out.scalar_type() != commonDtype) {
      out_vals = out_vals.to(out.scalar_type());
    }

    alias_into_sparse(out, indices, out_vals);
    out._coalesced_(sparse.is_coalesced());
    return out;
  }

  TORCH_CHECK(dense.sizes().equals(sparse.sizes()),
              "mul(dense, sparse): sizes must match exactly (no broadcasting): ",
              dense.sizes(), " vs ", sparse.sizes());

  const int64_t ndim_i = sparse.sparse_dim();
  const int64_t ndim = dense.dim();
  TORCH_CHECK(
    ndim_i <= ndim,
    "mul(dense, sparse): sparse_dim=", ndim_i, " exceeds dense.dim()=", ndim);

  // Prepare shapes
  int64_t view_rows = 1, view_cols = 1;
  for (int64_t i = 0; i < ndim_i; ++i) view_rows *= sparse.size(i);
  for (int64_t i = ndim_i; i < ndim; ++i) view_cols *= sparse.size(i);

  auto dense_mps = dense.to(commonDtype).contiguous().reshape({view_rows, view_cols});
  auto out_vals = at::empty_like(values, values.options());

  const uint32_t u_view_cols = static_cast<uint32_t>(view_cols);
  const uint32_t u_nnz = static_cast<uint32_t>(nnz);
  const uint32_t u_ndim_i = static_cast<uint32_t>(ndim_i);

  auto stream = getCurrentMPSStream();
  dispatch_sync_with_rethrow(stream->queue(), ^() {
    @autoreleasepool {
      auto pso = lib.getPipelineStateForFunc("dense_sparse_mul_kernel_" + mps::scalarToMetalTypeString(values));
      auto computeEncoder = stream->commandEncoder();
      [computeEncoder setComputePipelineState:pso];

      const uint32_t gridWidth = u_view_cols;
      const uint32_t gridDepth = u_nnz;
      MTLSize gridSize = MTLSizeMake(gridWidth, 1, gridDepth);

      const uint32_t maxThreadsPerGroup = pso.maxTotalThreadsPerThreadgroup;
      const uint32_t tew = pso.threadExecutionWidth;
      uint32_t tgWidth  = std::min(gridWidth, tew);
      MTLSize threadgroupSize = MTLSizeMake(tgWidth, 1, 1);

      mtl_setArgs(
        computeEncoder,
        dense_mps,
        values,
        out_vals,
        indices,
        sparse.sizes(),
        std::array<uint32_t, 3>{u_nnz, u_ndim_i, u_view_cols}
      );

      [computeEncoder dispatchThreads:gridSize threadsPerThreadgroup:threadgroupSize];
    }
  });

  Tensor final_vals = out_vals;
  if (out.scalar_type() != commonDtype) {
    final_vals = final_vals.to(out.scalar_type());
  }

  alias_into_sparse(out, indices, final_vals);
  out._coalesced_(sparse.is_coalesced());
  return out;
}

static std::tuple<Tensor, Tensor, int64_t> mps_intersect_binary_search(
    const Tensor& A_keys,
    const Tensor& B_keys,
    int64_t lenA,
    int64_t lenB,
    bool boolean_flag) {

  auto stream = getCurrentMPSStream();
  auto outA_idx = at::empty({lenA}, A_keys.options().dtype(at::kLong));
  auto outB_idx = at::empty({lenA}, A_keys.options().dtype(at::kLong));
  auto counter = at::zeros({1}, A_keys.options().dtype(at::kInt));

  dispatch_sync_with_rethrow(stream->queue(), ^() {
    @autoreleasepool {
      auto pso = lib.getPipelineStateForFunc("intersect_binary_search");
      auto enc = stream->commandEncoder();
      [enc setComputePipelineState:pso];
      mtl_setArgs(enc, A_keys, B_keys, outA_idx, outB_idx, counter,
                  static_cast<uint32_t>(lenB), boolean_flag);
      mtl_dispatch1DJob(enc, pso, static_cast<uint32_t>(lenA));
    }
  });

  const auto match_count = static_cast<int64_t>(counter.item<int32_t>());
  return std::make_tuple(std::move(outA_idx), std::move(outB_idx), match_count);
}


SparseTensor& mul_out_sparse_mps(const Tensor& t_, const Tensor& src_, SparseTensor& r_) {
  TORCH_CHECK(r_.is_mps(), "mul: expected 'out' to be MPS, but got ", r_.device());

  // Dense x sparse fallback (keep dense first)
  if (!t_.is_sparse() || !src_.is_sparse()) {
    const Tensor& dense  = t_.is_sparse() ? src_ : t_;
    const Tensor& sparse = t_.is_sparse() ? t_   : src_;
    return mul_out_dense_sparse_mps(dense, sparse, r_);
  }

  TORCH_CHECK(t_.is_mps(),   "mul: expected 'self' to be MPS, but got ", t_.device());
  TORCH_CHECK(src_.is_mps(), "mul: expected 'other' to be MPS, but got ", src_.device());
  TORCH_CHECK(t_.sparse_dim() == src_.sparse_dim(),
              "mul(sparse, sparse): must have same sparse_dim, got ",
              t_.sparse_dim(), " vs ", src_.sparse_dim());

  // Coalesce and structural info
  auto lhs = t_.coalesce();
  auto rhs = src_.coalesce();
  const int64_t lhs_nnz = lhs._nnz();
  const int64_t rhs_nnz = rhs._nnz();
  const int64_t sd = lhs.sparse_dim();

  // dtype checks and promotion
  auto commonDtype = at::result_type(lhs, rhs);
  TORCH_CHECK(canCast(commonDtype, r_.scalar_type()),
              "Can't convert result type ", commonDtype, " to output ", r_.scalar_type());

  // sparse sizes must match exactly, dense tails may broadcast
  TORCH_CHECK(lhs.sizes().slice(0, sd).equals(rhs.sizes().slice(0, sd)),
              "mul(sparse, sparse): sparse sizes must match exactly.");

  // dense tails and broadcasted dense tail
  auto lhs_dense = lhs.sizes().slice(sd);
  auto rhs_dense = rhs.sizes().slice(sd);
  std::vector<int64_t> out_dense_vec = at::infer_size(lhs_dense, rhs_dense);
  at::IntArrayRef out_dense(out_dense_vec);

  // full output sizes: [sparse_sizes] + [out_dense]
  std::vector<int64_t> out_sizes;
  out_sizes.reserve(sd + static_cast<int64_t>(out_dense.size()));
  out_sizes.insert(out_sizes.end(), lhs.sizes().begin(), lhs.sizes().begin() + sd);
  out_sizes.insert(out_sizes.end(), out_dense.begin(), out_dense.end());
  r_.sparse_resize_(out_sizes, sd, static_cast<int64_t>(out_dense.size()));

  const auto device = r_.device();

  // if either is structurally empty, produce an empty sparse result with correct shape
  if (!lhs_nnz || !rhs_nnz) {
    Tensor out_indices = at::empty({sd, 0}, at::device(device).dtype(at::kLong));

    std::vector<int64_t> out_val_sizes;
    out_val_sizes.reserve(1 + out_dense.size());
    out_val_sizes.push_back(0);
    out_val_sizes.insert(out_val_sizes.end(), out_dense.begin(), out_dense.end());

    Tensor out_values = at::empty(out_val_sizes, at::device(device).dtype(r_.scalar_type()));

    alias_into_sparse(r_, out_indices, out_values);
    r_._coalesced_(true);
    return r_;
  }

  if (sd == 0) {
    const bool has = (lhs_nnz && rhs_nnz);

    auto out_indices = at::empty({0, has ? 1 : 0}, lhs._indices().options());

    Tensor lhs_vals = lhs._values().to(commonDtype);
    Tensor rhs_vals = rhs._values().to(commonDtype);
    lhs_vals = lhs_vals.narrow(0, 0, has ? 1 : 0);
    rhs_vals = rhs_vals.narrow(0, 0, has ? 1 : 0);

    Tensor out_values = lhs_vals.mul(rhs_vals);
    if (r_.scalar_type() != commonDtype) {
      out_values = out_values.to(r_.scalar_type());
    }

    alias_into_sparse(r_, out_indices, out_values);
    r_._coalesced_(true);
    return r_;
  }

  // General path, intersect keys, then gather + multiply on GPU
  auto stream = getCurrentMPSStream();

  auto lhs_indices = lhs._indices().contiguous();
  auto rhs_indices = rhs._indices().contiguous();
  auto lhs_values  = lhs._values().to(commonDtype).contiguous();
  auto rhs_values  = rhs._values().to(commonDtype).contiguous();

  // Flatten sparse indices to keys
  auto lhs_keys = flatten_indices(lhs_indices, lhs.sizes().slice(0, sd));
  auto rhs_keys = flatten_indices(rhs_indices, rhs.sizes().slice(0, sd));

  // Intersect sorted keys (search the shorter in the longer)
  const bool A_is_lhs = (lhs_nnz <= rhs_nnz);
  const int64_t lenA = A_is_lhs ? lhs_nnz : rhs_nnz;
  const int64_t lenB = A_is_lhs ? rhs_nnz : lhs_nnz;
  auto A_keys = A_is_lhs ? lhs_keys : rhs_keys;
  auto B_keys = A_is_lhs ? rhs_keys : lhs_keys;

  auto [outA_idx, outB_idx, M_int64] = mps_intersect_binary_search(
      A_keys, B_keys, lenA, lenB, A_is_lhs);

  const auto M = static_cast<uint32_t>(M_int64); // number of structural matches

  auto lhs_match = outA_idx.narrow(0, 0, M_int64);
  auto rhs_match = outB_idx.narrow(0, 0, M_int64);

  int64_t cols64 = 1;
  for (auto s : out_dense) cols64 *= s;
  const uint32_t cols = static_cast<uint32_t>(std::max<int64_t>(cols64, 1));

  // to broadcast [nnz, *in_dense] -> [nnz, *out_dense] -> [nnz, cols]
  auto broadcast_to_out2d = [&](const Tensor& vals, int64_t nnz, at::IntArrayRef in_dense) -> Tensor {
    const int64_t d_in = in_dense.size();
    const int64_t d_out = out_dense.size();

    std::vector<int64_t> view_shape;
    view_shape.reserve(1 + d_out);
    view_shape.push_back(nnz);
    for (int64_t i = 0; i < d_out - d_in; ++i) {
      view_shape.push_back(1);
    }
    view_shape.insert(view_shape.end(), in_dense.begin(), in_dense.end());

    std::vector<int64_t> expand_shape;
    expand_shape.reserve(1 + d_out);
    expand_shape.push_back(nnz);
    expand_shape.insert(expand_shape.end(), out_dense.begin(), out_dense.end());

    Tensor v = vals.view(view_shape).expand(expand_shape);
    return (cols64 > 0) ? v.contiguous().view({nnz, cols64})
                        : v.contiguous().view({nnz, 0});
  };

  // make both sides broadcasted 2d [nnz, cols] buffers so the kernel can index it
  auto lhs_vals2d = broadcast_to_out2d(lhs_values, lhs_nnz, lhs_dense);
  auto rhs_vals2d = broadcast_to_out2d(rhs_values, rhs_nnz, rhs_dense);

  std::vector<int64_t> out_val_sizes;
  out_val_sizes.reserve(1 + out_dense.size());
  out_val_sizes.push_back(static_cast<int64_t>(M));
  out_val_sizes.insert(out_val_sizes.end(), out_dense.begin(), out_dense.end());
  auto out_values = at::empty(out_val_sizes, lhs_values.options());

  Tensor out_indices;
  if (M > 0 && cols64 > 0) {
    out_indices = at::empty({sd, M}, at::device(device).dtype(at::kLong));
    dispatch_sync_with_rethrow(stream->queue(), ^() {
      @autoreleasepool {
        auto pso = lib.getPipelineStateForFunc(
            "fused_gather_mul_kernel_" + mps::scalarToMetalTypeString(lhs_values));
        auto enc = stream->commandEncoder();
        [enc setComputePipelineState:pso];

        const uint32_t tew = pso.threadExecutionWidth;
        const uint32_t gridW = std::max<uint32_t>(cols, 1u);
        const uint32_t tgW = std::min(gridW, tew);
        MTLSize grid = MTLSizeMake(gridW, 1, M);
        MTLSize tgs  = MTLSizeMake(tgW, 1, 1);

        mtl_setArgs(enc,
                    lhs_vals2d, rhs_vals2d,
                    lhs_match, rhs_match,
                    lhs_indices, out_indices,
                    out_values,
                    std::array<uint32_t, 2>{static_cast<uint32_t>(sd), static_cast<uint32_t>(lhs_nnz)},
                    std::array<uint32_t, 2>{M, cols});
        [enc dispatchThreads:grid threadsPerThreadgroup:tgs];
      }
    });
  } else if (M > 0) {
    // just select the matching coordinates
    Tensor src_indices_for_out = A_is_lhs ? lhs_indices : rhs_indices;
    Tensor src_match_for_out   = A_is_lhs ? lhs_match    : rhs_match;
    out_indices = src_indices_for_out.index_select(1, src_match_for_out);
  } else {
    // M == 0
    out_indices = at::empty({sd, 0}, at::device(device).dtype(at::kLong));
  }

  if (r_.scalar_type() != commonDtype) {
    out_values = out_values.to(r_.scalar_type());
  }

  alias_into_sparse(r_, out_indices, out_values);
  r_._coalesced_(true);
  return r_;
}

static Tensor& add_out_dense_sparse_mps(
    Tensor& out,
    const Tensor& dense,
    const SparseTensor& sparse,
    const Scalar& alpha) {
  TORCH_CHECK(dense.is_mps(),  "add: expected 'self' to be an MPS tensor, got ", dense.device());
  TORCH_CHECK(sparse.is_mps(), "add: expected 'other' to be an MPS tensor, got ", sparse.device());
  TORCH_CHECK(out.is_mps(),    "add: expected 'out' to be an MPS tensor, got ", out.device());
  TORCH_CHECK(dense.sizes().equals(sparse.sizes()),
              "add: expected 'self' and 'other' to have same size, but self has size ",
              dense.sizes(), " while other has size ", sparse.sizes(),
              " (FYI: dense-sparse addition does not currently support broadcasting)");

  const int64_t nnz = sparse._nnz();
  if (nnz == 0) {
    out.resize_as_(dense);
    out.copy_(dense);
    return out;
  }

  auto commonDtype = at::result_type(dense, sparse);
  TORCH_CHECK(canCast(commonDtype, out.scalar_type()),
              "Can't convert result type ", commonDtype, " to output ", out.scalar_type());

  Tensor r;
  const bool need_separate_buffer = out.is_same(dense) || (out.scalar_type() != commonDtype);
  if (need_separate_buffer) {
    r = at::empty(dense.sizes(), out.options().dtype(commonDtype));
  } else {
    r = out;
    r.resize_as_(dense);
  }

  Tensor dense_buffer = dense.to(commonDtype);
  if (!r.is_same(dense_buffer)) {
    r.copy_(dense_buffer);
  }

  Tensor indices = sparse._indices();
  Tensor values  = sparse._values().to(commonDtype);
  if (values.numel() == 0) {
    if (!out.is_same(r)) {
      out.resize_as_(dense);
      out.copy_(r);
    }
    return out;
  }

  const int64_t nDim  = r.dim();
  const int64_t nDimI = sparse.sparse_dim();
  TORCH_CHECK(nDimI >= 0 && nDimI <= nDim,
              "Invalid sparse_dim=", nDimI, " for dense tensor of dim ", nDim);

  Tensor indices1D = at::sparse::flatten_indices(indices, sparse.sizes()).contiguous();

  int64_t view_rows = 1;
  int64_t view_cols = 1;
  for (int64_t i = 0; i < nDimI; i++) {
    view_rows *= r.size(i);
  }
  for (int64_t i = nDimI; i < nDim; i++) {
    view_cols *= r.size(i);
  }

  if (view_cols == 1) {
    Tensor r_flat = r.reshape({view_rows});
    Tensor values_1d  = values.reshape({nnz});
    r_flat.index_add_(0, indices1D, values_1d, alpha);
  } else {
    Tensor r_view = r.view({view_rows, view_cols});
    Tensor values_2d  = values.reshape({nnz, view_cols});
    r_view.index_add_(0, indices1D, values_2d, alpha);
  }

  if (!out.is_same(r)) {
    out.resize_as_(dense);
    out.copy_(r);
  }
  return out;
}


SparseTensor& add_out_sparse_mps(const SparseTensor& self,
                                 const SparseTensor& other,
                                 const Scalar& alpha,
                                 SparseTensor& out) {
  TORCH_CHECK(other.is_sparse(), "add(sparse, dense) is not supported. Use add(dense, sparse) instead.");
  TORCH_CHECK(self.is_mps(),  "add: expected 'self' to be MPS, but got ", self.device());
  TORCH_CHECK(other.is_mps(), "add: expected 'other' to be MPS, but got ", other.device());
  TORCH_CHECK(out.is_mps(),   "add: expected 'out' to be MPS, but got ", out.device());
  if (!self.is_sparse()) {
    return add_out_dense_sparse_mps(out, self, other, alpha);
  }
  auto commonDtype = at::result_type(self, other);
  TORCH_CHECK(canCast(commonDtype, out.scalar_type()),
              "Can't convert result type ", commonDtype, " to output ", out.scalar_type());

  TORCH_CHECK(self.sizes().equals(other.sizes()),
              "add: expected 'self' and 'other' to have same size, but ", self.sizes(), " != ", other.sizes());

  if (other._nnz() == 0) {
    out.resize_as_(self);
    Tensor vals = self._values();
    if (vals.scalar_type() != out.scalar_type()) {
      vals = vals.to(out.scalar_type());
    }
    alias_into_sparse(out, self._indices(), vals);
    out._coalesced_(self.is_coalesced());
    return out;
  }

  if (self._nnz() == 0) {
    out.resize_as_(other);
    Tensor vals = other._values();
    if (!alpha.isIntegral(false) || alpha.to<double>() != 1.0) {
      vals = at::mul(vals, alpha);
    }
    if (vals.scalar_type() != out.scalar_type()) {
      vals = vals.to(out.scalar_type());
    }
    alias_into_sparse(out, other._indices(), vals);
    out._coalesced_(other.is_coalesced());
    return out;
  }

  TORCH_CHECK(is_same_density(self, other),
              "add: expected 'self' and 'other' to have same density, but 'self' has ",
              self.sparse_dim(), " sparse dimensions while 'other' has ", other.sparse_dim(), " sparse dimensions");

  Tensor t_indices_ = self._indices();
  Tensor s_indices_ = other._indices();

  Tensor t_values_ = self._values().to(commonDtype);
  Tensor s_values_ = other._values().to(commonDtype);
  if (!alpha.isIntegral(false) || alpha.to<double>() != 1.0) {
    s_values_ = at::mul(s_values_, alpha);
  }

  Tensor r_indices_ = at::cat({t_indices_, s_indices_}, 1);
  Tensor r_values_  = at::cat({t_values_,  s_values_ }, 0);

  SparseTensor tmp = empty({0}, out.options().dtype(commonDtype));
  tmp.resize_as_(other);
  alias_into_sparse(tmp, r_indices_, r_values_);
  tmp = _coalesce_sparse_mps(tmp);

  out.resize_as_(other);
  Tensor out_vals = tmp._values();
  if (out.scalar_type() != commonDtype) {
    out_vals = out_vals.to(out.scalar_type());
  }
  alias_into_sparse(out, tmp._indices(), out_vals);
  out._coalesced_(tmp.is_coalesced());

  return out;
}

using OptTensor = std::optional<Tensor>;

static Tensor create_sparse_output_values(
    const Tensor& template_values,
    int64_t output_nnz,
    ScalarType dtype) {
  auto out_val_sizes = template_values.sizes().vec();
  out_val_sizes[0] = output_nnz;
  return at::zeros(out_val_sizes, template_values.options().dtype(dtype));
}

static void sparse_mask_apply_out_mps_kernel(
    Tensor& result,
    const Tensor& src_in,
    const Tensor& mask_in,
    bool accumulate_matches,
    bool require_same_sizes,
    bool coalesce_mask) {
  TORCH_CHECK(src_in.is_sparse() && mask_in.is_sparse(),
              "sparse_mask: expected both inputs to be sparse COO");
  TORCH_CHECK(src_in.is_mps() && mask_in.is_mps(),
              "sparse_mask: expected tensors to be on MPS device");
  TORCH_CHECK(src_in.sparse_dim() == mask_in.sparse_dim(),
              "sparse_mask: sparse_dim mismatch: ", src_in.sparse_dim(), " vs ", mask_in.sparse_dim());
  if (require_same_sizes) {
    TORCH_CHECK(src_in.sizes().equals(mask_in.sizes()),
                "sparse_mask: sizes must match exactly (no broadcasting)");
  }
  auto src  = src_in.coalesce();
  auto mask = coalesce_mask ? mask_in.coalesce() : mask_in;

  const auto src_nnz = src._nnz();
  const auto mask_nnz = mask._nnz();
  const auto sd = src.sparse_dim();
  result.sparse_resize_(mask.sizes(), mask.sparse_dim(), mask.dense_dim());

  auto commonDtype = at::result_type(src, mask);
  TORCH_CHECK(canCast(commonDtype, result.scalar_type()),
              "Can't convert result type ", commonDtype, " to output ", result.scalar_type());

  if (mask_nnz == 0) {
    alias_into_sparse(
        result,
        mask._indices().narrow(1, 0, 0),
        at::empty({0}, result.options().dtype(result.scalar_type())));
    result._coalesced_(mask.is_coalesced());
    return;
  }

  TORCH_CHECK(sd > 0 || (src_nnz <= 1 && mask_nnz <= 1),
              "sparse_mask: invalid sparse_dim or nnz");

  if (sd == 0) {
    auto out_indices = mask._indices().narrow(1, 0, 1);
    auto out_values = src_nnz
      ? src._values().narrow(0, 0, 1).to(commonDtype)
      : at::zeros({1}, at::device(result.device()).dtype(commonDtype));
    alias_into_sparse(result, out_indices, out_values);
    result._coalesced_(mask.is_coalesced());
    return;
  }

  auto mask_indices = mask._indices().contiguous();
  auto src_values = src._values().to(commonDtype).contiguous();
  auto out_values = create_sparse_output_values(src_values, mask_nnz, commonDtype);

  if (src_nnz == 0) {
    alias_into_sparse(result, mask_indices, out_values);
    result._coalesced_(mask.is_coalesced());
    return;
  }

  auto mask_keys = flatten_indices(mask._indices().contiguous(), mask.sizes().slice(0, sd)).contiguous();
  auto src_keys  = flatten_indices(src._indices().contiguous(), src.sizes().slice(0, sd)).contiguous();

  const auto A_is_src = (src_nnz <= mask_nnz);
  const auto lenA = A_is_src ? src_nnz  : mask_nnz;
  const auto lenB = A_is_src ? mask_nnz : src_nnz;
  auto A_keys = A_is_src ? src_keys  : mask_keys;
  auto B_keys = A_is_src ? mask_keys : src_keys;

  auto [outA_idx, outB_idx, M] = mps_intersect_binary_search(
      A_keys, B_keys, lenA, lenB, A_is_src);

  if (M > 0) {
    auto src_match = outA_idx.narrow(0, 0, M);
    auto mask_match = outB_idx.narrow(0, 0, M);

    auto src_rows = src_values.index_select(0, src_match);
    if (accumulate_matches) {
      out_values.index_add_(0, mask_match, src_rows);
    } else {
      out_values.index_copy_(0, mask_match, src_rows);
    }
  }

  alias_into_sparse(result, mask_indices, out_values);
  result._coalesced_(mask.is_coalesced());
}

static void sparse_mask_projection_out_mps_kernel(
    Tensor& result,
    const Tensor& lhs,
    const Tensor& rhs,
    const OptTensor& /*x_hash_opt*/,
    bool accumulate_matches) {

  TORCH_CHECK(lhs.is_sparse() && rhs.is_sparse(), "sparse_mask_projection: expected sparse COO");
  TORCH_CHECK(lhs.is_mps() && rhs.is_mps(), "sparse_mask_projection: expected MPS tensors");
  TORCH_CHECK(lhs.sparse_dim() == rhs.sparse_dim(), "sparse_dim mismatch");

  auto lhs_c = lhs.coalesce();
  auto rhs_c = rhs.coalesce();

  const auto sd = lhs_c.sparse_dim();
  const auto lhs_nnz = lhs_c._nnz();
  const auto rhs_nnz = rhs_c._nnz();

  auto commonDtype = at::result_type(lhs_c, rhs_c);
  TORCH_CHECK(canCast(commonDtype, result.scalar_type()),
              "Can't convert ", commonDtype, " to output ", result.scalar_type());

  result.sparse_resize_(lhs.sizes(), lhs.sparse_dim(), lhs.dense_dim());

  auto lhs_indices = lhs_c._indices().contiguous();
  auto rhs_values  = rhs_c._values().to(commonDtype).contiguous();
  auto out_values = create_sparse_output_values(rhs_values, lhs_nnz, commonDtype);

  if (lhs_nnz > 0 && rhs_nnz > 0) {
    auto lhs_keys = flatten_indices(lhs_indices, lhs_c.sizes().slice(0, sd)).contiguous();
    auto rhs_keys = flatten_indices(rhs_c._indices().contiguous(), rhs_c.sizes().slice(0, sd)).contiguous();

    const auto A_is_lhs = (lhs_nnz <= rhs_nnz);
    const auto lenA = A_is_lhs ? lhs_nnz : rhs_nnz;
    const auto lenB = A_is_lhs ? rhs_nnz : lhs_nnz;
    auto A_keys = A_is_lhs ? lhs_keys : rhs_keys;
    auto B_keys = A_is_lhs ? rhs_keys : lhs_keys;

    auto [outA_idx, outB_idx, M] = mps_intersect_binary_search(
        A_keys, B_keys, lenA, lenB, A_is_lhs);

    if (M > 0) {
      auto idx_in_A = outA_idx.narrow(0, 0, M);
      auto idx_in_B = outB_idx.narrow(0, 0, M);
      auto idx_in_lhs = A_is_lhs ? idx_in_A : idx_in_B;
      auto idx_in_rhs = A_is_lhs ? idx_in_B : idx_in_A;

      const auto view_cols = rhs_values.numel() / std::max<int64_t>(rhs_nnz, 1);
      auto rhs_rows = rhs_values.index_select(0, idx_in_rhs).contiguous();
      auto rhs_rows_2d = rhs_rows.view({M, view_cols});
      auto out_2d = out_values.view({lhs_nnz, view_cols});

      if (accumulate_matches) {
        out_2d.index_add_(0, idx_in_lhs, rhs_rows_2d);
      } else {
        out_2d.index_copy_(0, idx_in_lhs, rhs_rows_2d);
      }
    }
  }

  alias_into_sparse(result, lhs._indices(), out_values);
  result._coalesced_(lhs.is_coalesced());
}

static void sparse_mask_intersection_out_mps_kernel(
    Tensor& result,
    const Tensor& lhs,
    const Tensor& rhs,
    const OptTensor& = std::nullopt) {
  sparse_mask_apply_out_mps_kernel(
      result,
      /*src_in=*/lhs,
      /*mask_in=*/rhs,
      /*accumulate_matches=*/false,
      /*require_same_sizes=*/false,
      /*coalesce_mask=*/false);
}

Tensor sparse_sparse_matmul_mps(const Tensor& mat1_, const Tensor& mat2_) {
  TORCH_CHECK(mat1_.is_sparse() && mat2_.is_sparse(),
              "sparse_sparse_matmul_mps: both inputs must be sparse COO tensors");
  TORCH_CHECK(mat1_.is_mps() && mat2_.is_mps(),
              "sparse_sparse_matmul_mps: both inputs must be on MPS device");
  TORCH_CHECK(mat1_.dim() == 2 && mat2_.dim() == 2,
              "sparse_sparse_matmul_mps: both inputs must be 2D matrices");
  TORCH_CHECK(mat1_.dense_dim() == 0 && mat2_.dense_dim() == 0,
              "sparse_sparse_matmul_mps: only scalar values supported (dense_dim == 0)");
  TORCH_CHECK(mat1_.size(1) == mat2_.size(0),
              "mat1 and mat2 shapes cannot be multiplied (", mat1_.size(0), "x", mat1_.size(1), " and ", mat2_.size(0), "x", mat2_.size(1), ")");
  TORCH_CHECK(mat1_.scalar_type() == mat2_.scalar_type(),
              "sparse_sparse_matmul_mps: mat1 dtype ", mat1_.scalar_type(),
              " does not match mat2 dtype ", mat2_.scalar_type());

  const auto device = mat1_.device();

  auto A = mat1_.coalesce();
  auto B = mat2_.coalesce();

  const auto I = A.size(0);
  const auto K = A.size(1);
  const auto N = B.size(1);

  const auto nnzA = A._nnz();
  const auto nnzB = B._nnz();

  // Early empty result, return an empty, coalesced tensor
  if (I == 0 || N == 0 || K == 0 || nnzA == 0 || nnzB == 0) {
    auto empty_idx = at::empty({2, 0}, at::device(device).dtype(at::kLong));
    auto empty_val = at::empty({0}, at::device(device).dtype(mat1_.scalar_type()));
    auto out = _sparse_coo_tensor_unsafe(empty_idx, empty_val, {I, N}, mat1_.options());
    out._coalesced_(true);
    return out;
  }

  const auto computeDtype = at::result_type(mat1_, mat2_);

  auto A_idx = A._indices().contiguous();
  auto A_val = A._values().to(computeDtype).contiguous();
  auto A_i = A_idx.select(0, 0).contiguous();
  auto A_k = A_idx.select(0, 1).contiguous();

  auto B_idx = B._indices().contiguous();
  auto B_val = B._values().to(computeDtype).contiguous();
  auto B_k = B_idx.select(0, 0).contiguous();
  auto B_j = B_idx.select(0, 1).contiguous();

  // csr-style row pointers for B by k (the shared dimension)
  Tensor row_ptr_B;
  {
    auto batch_ptr = at::tensor({0LL, nnzB}, at::device(device).dtype(at::kLong));
    row_ptr_B = at::empty({K + 1}, at::device(device).dtype(at::kLong));
    build_row_ptr_per_batch_mps(B_k, batch_ptr, /*B=*/1, /*I=*/K, row_ptr_B);
  }

  auto row_ptr_B_lo = row_ptr_B.narrow(0, 0, K);
  auto row_ptr_B_hi = row_ptr_B.narrow(0, 1, K);
  auto deg_B = row_ptr_B_hi.sub(row_ptr_B_lo);

  auto counts = deg_B.index_select(0, A_k);

  const int64_t P = counts.sum().item<int64_t>();
  if (P == 0) {
    auto empty_idx = at::empty({2, 0}, at::device(device).dtype(at::kLong));
    auto empty_val = at::empty({0}, at::device(device).dtype(mat1_.scalar_type()));
    auto out = _sparse_coo_tensor_unsafe(empty_idx, empty_val, {I, N}, mat1_.options());
    out._coalesced_(true);
    return out;
  }

  auto group_ids = repeat_interleave_mps(counts);

  // exclusive cumsum of counts
  auto offsets = cumsum(counts, /*dim=*/0).sub(counts);
  auto offsets_gather = offsets.index_select(0, group_ids);
  auto within = at::arange(P, at::device(device).dtype(at::kLong)).sub(offsets_gather);

  // Map each output element to its source B row and position
  auto k_per_out = A_k.index_select(0, group_ids);
  auto start_in_B = row_ptr_B.index_select(0, k_per_out);
  auto seg_index = start_in_B.add(within);

  // Assemble candidate coo pairs and values
  auto i_out = A_i.index_select(0, group_ids).contiguous();
  auto j_out = B_j.index_select(0, seg_index).contiguous();
  auto vA_out = A_val.index_select(0, group_ids).contiguous();
  auto vB_out = B_val.index_select(0, seg_index).contiguous();
  auto v_out = vA_out.mul(vB_out);

  // build (2, P) indices
  auto out_indices = at::empty({2, P}, at::device(device).dtype(at::kLong)).contiguous();
  out_indices.select(0, 0).copy_(i_out);
  out_indices.select(0, 1).copy_(j_out);

  auto result = _sparse_coo_tensor_unsafe(
      out_indices, v_out, {I, N}, mat1_.options().dtype(computeDtype));

  result = result.coalesce();

  if (result.scalar_type() != mat1_.scalar_type()) {
    auto cast_vals = result._values().to(mat1_.scalar_type());
    auto out = _sparse_coo_tensor_unsafe(result._indices(), cast_vals, {I, N}, mat1_.options());
    out._coalesced_(true);
    return out;
  }
  return result;
}

<<<<<<< HEAD
Tensor index_select_sparse_mps(const Tensor& self_, int64_t dim, const Tensor& index) {
  TORCH_CHECK(self_.is_sparse(), "index_select_sparse_mps: expected a sparse COO tensor");
  TORCH_CHECK(self_.is_mps(), "index_select_sparse_mps: expected 'self' to be on MPS, got ", self_.device());
  TORCH_CHECK(
      index.dim() == 1 && index.dtype() == at::kLong && index.layout() == at::kStrided,
      "index_select() argument index must be 1-D strided (non-sparse) long-tensor.");

  const auto ndim = self_.dim();
  TORCH_CHECK_INDEX(ndim, "index_select() cannot be applied to a 0-dim tensor.");
  dim = maybe_wrap_dim(dim, ndim);

  std::vector<int64_t> out_sizes = self_.sizes().vec();
  const auto index_len = index.numel();
  out_sizes[dim] = index_len;

  const auto sd = self_.sparse_dim();
  const auto dd = self_.dense_dim();
  const auto nnz = self_._nnz();

  // Indexing into dense dimensions only affects values
  if (dim >= sd) {
    const int64_t values_dim = dim - sd + 1;
    TORCH_CHECK(values_dim >= 1 && values_dim < (1 + dd),
                "index_select_sparse_mps: invalid dense dimension to select: ", dim);

    Tensor out_values = self_._values().index_select(values_dim, index);
    return _sparse_coo_tensor_unsafe(self_._indices(), out_values, out_sizes, self_.options());
  }

  // Selecting along a sparse dimension
  const auto I = self_.size(dim);
  TORCH_CHECK(I >= 0, "index_select_sparse_mps: invalid size for selected dim");

  if (I == 0) {
    TORCH_CHECK(
        index_len == 0,
        "index_select(): index has to be empty when selecting from an empty dimension");
    auto empty_idx = empty({sd, 0}, at::device(self_.device()).dtype(kLong));
    auto tmpl_vals = self_._values();
    std::vector<int64_t> val_sizes = tmpl_vals.sizes().vec();
    val_sizes[0] = 0;
    auto empty_vals = at::empty(val_sizes, tmpl_vals.options());
    return _sparse_coo_tensor_unsafe(empty_idx, empty_vals, out_sizes, self_.options());
  }

  if (index_len > 0) {
    TORCH_CHECK(index.min().item<int64_t>() >= -I && index.max().item<int64_t>() < I,
                "index_select(): index out of bounds for dimension with size ", I);
  }
  // Normalize negative indices
  auto nneg_index = remainder(index, I).contiguous();

  if (index_len == 0 || nnz == 0) {
    auto empty_idx = empty({sd, 0}, at::device(self_.device()).dtype(kLong));
    auto tmpl_vals = self_._values();
    std::vector<int64_t> val_sizes = tmpl_vals.sizes().vec();
    val_sizes[0] = 0;
    auto empty_vals = empty(val_sizes, tmpl_vals.options());
    return _sparse_coo_tensor_unsafe(empty_idx, empty_vals, out_sizes, self_.options());
  }

  auto indices = self_._indices().contiguous();
  auto values = self_._values().contiguous();

  auto dim_indices = indices.select(0, dim).contiguous();

  Tensor sorted_dim_indices, argsort_dim_indices;
  if (dim == 0 && self_.is_coalesced()) {
    sorted_dim_indices = dim_indices;
    argsort_dim_indices = arange(nnz, at::device(self_.device()).dtype(kLong));
  } else {
    std::tie(sorted_dim_indices, argsort_dim_indices) = dim_indices.sort();
  }

  // Build row_ptr for lower/upper bound lookups
  auto batch_ptr = tensor({0LL, nnz}, at::device(self_.device()).dtype(kLong));
  auto row_ptr = empty({I + 1}, at::device(self_.device()).dtype(kLong));
  build_row_ptr_per_batch_mps(sorted_dim_indices, batch_ptr, /*B=*/1, /*I=*/I, row_ptr);

  auto lower = row_ptr.index_select(0, nneg_index);
  auto nneg_index_plus1 = nneg_index.add(1);
  auto upper = row_ptr.index_select(0, nneg_index_plus1);
  auto counts = upper.sub(lower);

  const int64_t M = counts.sum().item<int64_t>();
  if (M == 0) {
    auto empty_idx = empty({sd, 0}, at::device(self_.device()).dtype(kLong));
    auto tmpl_vals = values;
    std::vector<int64_t> val_sizes = tmpl_vals.sizes().vec();
    val_sizes[0] = 0;
    auto empty_vals = empty(val_sizes, tmpl_vals.options());
    return _sparse_coo_tensor_unsafe(empty_idx, empty_vals, out_sizes, self_.options());
  }

  // Expand counts into group ids for each output element
  auto group_ids = repeat_interleave_mps(counts);

  auto offsets = cumsum(counts, /*dim=*/0).sub(counts);
  auto offsets_gather = offsets.index_select(0, group_ids);
  auto within = arange(M, at::device(self_.device()).dtype(kLong)).sub(offsets_gather);

  auto start_pos = lower.index_select(0, group_ids);
  auto pos_sorted = start_pos.add(within);
  auto selected_dim_indices = argsort_dim_indices.index_select(0, pos_sorted);

  // group_ids become the new indices for the selected dimension
  auto res_dim_indices = group_ids.contiguous();

  auto out_indices = indices.index_select(1, selected_dim_indices).contiguous();
  out_indices.select(0, dim).copy_(res_dim_indices);

  auto out_values = values.index_select(0, selected_dim_indices);

  return _sparse_coo_tensor_unsafe(out_indices, out_values, out_sizes, self_.options());
}

=======
static Tensor softmax_sparse_mps_impl(
    const Tensor& input_,
    const int64_t dim_,
    const bool half_to_float,
    const bool logsoftmax
) {
    auto stream = getCurrentMPSStream();

    auto input = input_.coalesce();
    auto values = input._values();
    auto indices = input._indices();

    if (half_to_float && values.scalar_type() == kHalf) {
        values = values.to(kFloat);
    }

    auto sparse_dim = input.sparse_dim();
    auto dim = at::maybe_wrap_dim(dim_, input.dim());
    auto nnz = input._nnz();
    if (nnz == 0) return input_.clone();

    if (dim >= sparse_dim) {
        auto output_values = logsoftmax
            ? log_softmax(values, dim - sparse_dim + 1, values.scalar_type())
            : softmax(values, dim - sparse_dim + 1, values.scalar_type());
        return at::_sparse_coo_tensor_unsafe(indices, output_values, input.sizes(), input.options().dtype(output_values.scalar_type()))._coalesced_(true);
    }

    auto sizes = input.sizes();
    std::vector<int64_t> strides(sparse_dim, 1);
    for (int i = sparse_dim - 2; i >= 0; i--) strides[i] = strides[i+1] * sizes[i+1];
    strides[dim] = 0;

    auto pool_indices = at::zeros({nnz}, indices.options().dtype(kLong));
    for (auto i = 0; i < sparse_dim; i++) {
        if (i != dim) pool_indices.add_(indices.select(0, i), strides[i]);
    }

    auto sort_order = at::argsort(pool_indices);
    auto sorted_pool_indices = pool_indices.index_select(0, sort_order);
    auto sorted_values = values.index_select(0, sort_order);

    auto mask = at::empty({nnz}, sorted_pool_indices.options().dtype(kInt));
    auto nnz_u = static_cast<uint32_t>(nnz);

    dispatch_sync_with_rethrow(stream->queue(), ^() {
        auto pso = lib.getPipelineStateForFunc("mark_segments");
        auto enc = stream->commandEncoder();
        [enc setComputePipelineState:pso];
        mtl_setArgs(enc, sorted_pool_indices, mask, nnz_u);

        auto gridSize = MTLSizeMake(nnz, 1, 1);
        auto threadGroupSize = MTLSizeMake(std::min<uint64_t>(nnz, pso.maxTotalThreadsPerThreadgroup), 1, 1);
        [enc dispatchThreads:gridSize threadsPerThreadgroup:threadGroupSize];
    });

    auto scan = at::cumsum(mask, 0, kInt);

    auto offsets = at::empty({nnz}, mask.options());
    auto counts = at::empty({nnz}, mask.options());

    dispatch_sync_with_rethrow(stream->queue(), ^() {
        auto pso = lib.getPipelineStateForFunc("compute_offsets_and_counts");
        auto enc = stream->commandEncoder();
        [enc setComputePipelineState:pso];
        mtl_setArgs(enc, scan, offsets, counts, nnz_u);

        auto gridSize = MTLSizeMake(nnz, 1, 1);
        auto threadGroupSize = MTLSizeMake(std::min<uint64_t>(nnz, pso.maxTotalThreadsPerThreadgroup), 1, 1);
        [enc dispatchThreads:gridSize threadsPerThreadgroup:threadGroupSize];
    });

    auto output_sorted = at::empty_like(sorted_values);
    auto nvalues = static_cast<uint32_t>(values.numel() / nnz);

    dispatch_sync_with_rethrow(stream->queue(), ^() {
        auto pso = lib.getPipelineStateForFunc("softmax_sparse_forward_" + mps::scalarToMetalTypeString(values));
        auto enc = stream->commandEncoder();
        [enc setComputePipelineState:pso];
        mtl_setArgs(enc, sorted_values, output_sorted, offsets, counts, scan,
                    std::array<uint32_t, 2>{nnz_u, nvalues}, logsoftmax);
        auto gridSize = MTLSizeMake(nnz, 1, 1);
        auto threadGroupSize = MTLSizeMake(std::min<uint64_t>(nnz, pso.maxTotalThreadsPerThreadgroup), 1, 1);
        [enc dispatchThreads:gridSize threadsPerThreadgroup:threadGroupSize];
    });

    auto inv_sort_order = at::empty_like(sort_order);
    inv_sort_order.scatter_(0, sort_order, at::arange(sort_order.size(0), sort_order.options()));
    auto final_values = output_sorted.index_select(0, inv_sort_order);

    auto result = at::_sparse_coo_tensor_unsafe(
        indices, final_values, input.sizes(), input.options().dtype(final_values.scalar_type())
    );
    return result._coalesced_(true);
}

static Tensor softmax_backward_sparse_mps_impl(
    const Tensor& grad_,
    const Tensor& output_,
    int64_t dim_,
    const Tensor& input_,
    bool logsoftmax
) {
    auto stream = getCurrentMPSStream();

    auto output = output_.coalesce();
    auto grad = grad_.sparse_mask(output);

    auto indices = output._indices();
    auto output_values = output._values();
    auto grad_values = grad._values();
    auto indices_safe = indices.contiguous().clone();

    bool is_half = (output_values.scalar_type() == kHalf);
    if (is_half) {
        output_values = output_values.to(kFloat);
        grad_values = grad_values.to(kFloat);
    }

    const auto sparse_dim = output.sparse_dim();
    const auto dim = at::maybe_wrap_dim(dim_, output.dim());
    const auto nnz = output._nnz();

    if (dim >= sparse_dim) {
        const auto dense_dim_idx = dim - sparse_dim + 1;
        Tensor grad_input_values;
        if (logsoftmax) {
            auto sum_grad = grad_values.sum({dense_dim_idx}, true);
            grad_input_values = grad_values.sub(output_values.exp().mul_(sum_grad));
        } else {
            auto term = output_values.mul(grad_values);
            auto sum_term = term.sum({dense_dim_idx}, true);
            grad_input_values = output_values.mul(grad_values.sub(sum_term));
        }
        if (is_half) grad_input_values = grad_input_values.to(kHalf);
        return at::_sparse_coo_tensor_unsafe(indices_safe, grad_input_values, output.sizes(), output.options().dtype(grad_input_values.scalar_type()))._coalesced_(true);
    }

    if (nnz == 0) return at::empty_like(output_);

    auto pool_indices = at::zeros({nnz}, indices.options().dtype(kLong));
    auto sizes = output.sizes();
    std::vector<int64_t> strides(sparse_dim, 1);
    for (int i = static_cast<int>(sparse_dim) - 2; i >= 0; --i) strides[i] = strides[i + 1] * sizes[i + 1];

    for (int64_t i = 0; i < sparse_dim; ++i) {
        if (i == dim) continue;
        if (strides[i] > 0) pool_indices.add_(indices.select(0, i), strides[i]);
    }

    auto sort_order = at::argsort(pool_indices);
    auto sorted_pool_indices = pool_indices.index_select(0, sort_order);
    auto sorted_output_values = output_values.index_select(0, sort_order);
    auto sorted_grad_values = grad_values.index_select(0, sort_order);

    auto nnz_u = static_cast<uint32_t>(nnz);
    auto mask = at::empty({nnz}, sorted_pool_indices.options().dtype(kInt));

    dispatch_sync_with_rethrow(stream->queue(), ^() {
        auto pso = lib.getPipelineStateForFunc("mark_segments");
        auto enc = stream->commandEncoder();
        [enc setComputePipelineState:pso];
        mtl_setArgs(enc, sorted_pool_indices, mask, nnz_u);
        auto gridSize = MTLSizeMake(nnz, 1, 1);
        auto threadGroupSize = MTLSizeMake(std::min<uint64_t>(nnz, pso.maxTotalThreadsPerThreadgroup), 1, 1);
        [enc dispatchThreads:gridSize threadsPerThreadgroup:threadGroupSize];
    });

    auto scan = at::cumsum(mask, 0, kInt);

    auto offsets = at::empty({nnz}, mask.options());
    auto counts = at::empty({nnz}, mask.options());

    dispatch_sync_with_rethrow(stream->queue(), ^() {
        auto pso = lib.getPipelineStateForFunc("compute_offsets_and_counts");
        auto enc = stream->commandEncoder();
        [enc setComputePipelineState:pso];
        mtl_setArgs(enc, scan, offsets, counts, nnz_u);

        auto gridSize = MTLSizeMake(nnz, 1, 1);
        auto threadGroupSize = MTLSizeMake(std::min<uint64_t>(nnz, pso.maxTotalThreadsPerThreadgroup), 1, 1);
        [enc dispatchThreads:gridSize threadsPerThreadgroup:threadGroupSize];
    });

    auto sorted_grad_input = at::empty_like(sorted_output_values);

    int64_t nvalues = 1;
    if (output_values.dim() > 1) nvalues = output_values.numel() / output_values.size(0);
    auto nval_u = static_cast<uint32_t>(nvalues);

    dispatch_sync_with_rethrow(stream->queue(), ^() {
        auto pso = lib.getPipelineStateForFunc("softmax_sparse_backward_" + mps::scalarToMetalTypeString(sorted_grad_values));
        auto enc = stream->commandEncoder();
        [enc setComputePipelineState:pso];
        mtl_setArgs(enc, sorted_grad_values, sorted_output_values, sorted_grad_input,
                    offsets, counts, scan,
                    std::array<uint32_t, 2>{nnz_u, nval_u}, logsoftmax);

        auto gridSize = MTLSizeMake(nnz, 1, 1);
        auto threadGroupSize = MTLSizeMake(std::min<uint64_t>(nnz, pso.maxTotalThreadsPerThreadgroup), 1, 1);
        [enc dispatchThreads:gridSize threadsPerThreadgroup:threadGroupSize];
    });

    auto inv_sort_order = at::argsort(sort_order);
    auto grad_input_values = sorted_grad_input.index_select(0, inv_sort_order);
    if (is_half) {
        grad_input_values = grad_input_values.to(kHalf);
    }
    return at::_sparse_coo_tensor_unsafe(
        indices_safe, grad_input_values, output.sizes(),
        output.options().dtype(grad_input_values.scalar_type())
    )._coalesced_(true);
}

Tensor softmax_sparse_mps(const Tensor& input, const int64_t dim, const bool half_to_float) {
  return softmax_sparse_mps_impl(input, dim, half_to_float, false);
}

Tensor log_softmax_sparse_mps(const Tensor& input, const int64_t dim, const bool half_to_float) {
  return softmax_sparse_mps_impl(input, dim, half_to_float, true);
}

Tensor softmax_backward_sparse_mps(const Tensor& grad, const Tensor& output, int64_t dim, const Tensor& input) {
    return softmax_backward_sparse_mps_impl(grad, output, dim, input, false);
}

Tensor log_softmax_backward_sparse_mps(const Tensor& grad, const Tensor& output, int64_t dim, const Tensor& input) {
  return softmax_backward_sparse_mps_impl(grad, output, dim, input, true);
}


>>>>>>> 5fed0c49
REGISTER_MPS_DISPATCH(sparse_mask_intersection_out_stub, &sparse_mask_intersection_out_mps_kernel);
REGISTER_MPS_DISPATCH(sparse_mask_projection_out_stub, &sparse_mask_projection_out_mps_kernel);
} // namespace at::native<|MERGE_RESOLUTION|>--- conflicted
+++ resolved
@@ -1117,7 +1117,7 @@
   return result;
 }
 
-<<<<<<< HEAD
+  
 Tensor index_select_sparse_mps(const Tensor& self_, int64_t dim, const Tensor& index) {
   TORCH_CHECK(self_.is_sparse(), "index_select_sparse_mps: expected a sparse COO tensor");
   TORCH_CHECK(self_.is_mps(), "index_select_sparse_mps: expected 'self' to be on MPS, got ", self_.device());
@@ -1234,7 +1234,6 @@
   return _sparse_coo_tensor_unsafe(out_indices, out_values, out_sizes, self_.options());
 }
 
-=======
 static Tensor softmax_sparse_mps_impl(
     const Tensor& input_,
     const int64_t dim_,
@@ -1465,8 +1464,6 @@
   return softmax_backward_sparse_mps_impl(grad, output, dim, input, true);
 }
 
-
->>>>>>> 5fed0c49
 REGISTER_MPS_DISPATCH(sparse_mask_intersection_out_stub, &sparse_mask_intersection_out_mps_kernel);
 REGISTER_MPS_DISPATCH(sparse_mask_projection_out_stub, &sparse_mask_projection_out_mps_kernel);
 } // namespace at::native