#define TORCH_ASSERT_ONLY_METHOD_OPERATORS
#include <ATen/native/SparseTensorUtils.h>
#include <ATen/SparseCsrTensorUtils.h>
#include <ATen/ExpandUtils.h>
#include <ATen/WrapDimUtilsMulti.h>
#include <ATen/native/mps/OperationUtils.h>
#include <ATen/native/sparse/SparseStubs.h>
#include <ATen/native/sparse/SparseBinaryOpIntersectionCommon.h>

#ifndef AT_PER_OPERATOR_HEADERS
#include <ATen/Functions.h>
#include <ATen/NativeFunctions.h>
#else
#include <ATen/ops/_coalesce_native.h>
#include <ATen/ops/repeat_interleave_native.h>
#include <ATen/ops/cumsum.h>
#include <ATen/ops/_sparse_sparse_matmul_native.h>
#include <ATen/ops/_sparse_coo_tensor_unsafe.h>
#include <ATen/ops/_sparse_coo_tensor_unsafe_native.h>
#include <ATen/ops/cat.h>
#include <ATen/ops/softmax_native.h>
#include <ATen/ops/log_softmax.h>
#include <ATen/ops/_sparse_log_softmax_native.h>
#include <ATen/ops/_sparse_softmax_native.h>
#include <ATen/ops/_sparse_softmax_backward_data_native.h>
#include <ATen/ops/_sparse_log_softmax_backward_data_native.h>
#include <ATen/ops/add_native.h>
#include <ATen/ops/mul_native.h>
#include <ATen/ops/empty_native.h>
#include <ATen/ops/zeros_native.h>
#include <ATen/ops/index_select_native.h>
#include <ATen/ops/remainder_native.h>
#include <ATen/ops/ones_like.h>
#include <ATen/ops/argsort.h>
#include <ATen/ops/searchsorted_native.h>
#include <ATen/ops/_sparse_sum_backward_native.h>
#include <ATen/ops/result_type.h>
#include <ATen/ops/bmm_native.h>
#include <ATen/ops/addmm_native.h>
#include <ATen/ops/copy_sparse_to_sparse.h>
#include <ATen/ops/mul.h>
#endif

namespace at::native {

using namespace at::sparse;
using namespace mps;

#ifndef PYTORCH_JIT_COMPILE_SHADERS
static auto& lib = MetalShaderLibrary::getBundledLibrary();
#else
#include <ATen/native/mps/SparseTensorMath_metallib.h>
#endif

static Tensor& s_addmm_out_sparse_dense_mps(
    Tensor& r,
    const Tensor& t,
    const SparseTensor& sparse_,
    const Tensor& dense,
    const Scalar& beta,
    const Scalar& alpha) {
  TORCH_CHECK(sparse_.sparse_dim() == 2, "addmm: sparse_dim must be 2, got ", sparse_.sparse_dim());
  TORCH_CHECK(sparse_.dense_dim() == 0, "addmm: sparse values must be 0-dense-dim, got ", sparse_.dense_dim());
  TORCH_CHECK(dense.dim() == 2, "addmm: 'dense' must be 2D, got ", dense.dim());
  TORCH_CHECK(t.dim() == 2, "addmm: 't' must be 2D, got ", t.dim());

  const int64_t I = sparse_.size(0);
  const int64_t J = sparse_.size(1);
  const int64_t K = dense.size(1);

  TORCH_CHECK(dense.size(0) == J,
      "addmm: dense (mat2) dim0 must be ", J, ", got ", dense.size(0));
  TORCH_CHECK(t.size(0) == I && t.size(1) == K,
      "addmm: 't' shape must be (", I, ", ", K, "), got (", t.size(0), ", ", t.size(1), ")");

  r.resize_({I, K});

  auto sparse = sparse_.coalesce();
  const int64_t nnz = sparse._nnz();

  if (nnz == 0 || I == 0 || K == 0) {
    at::mul_out(r, t, beta);
    return r;
  }

  const auto v_dtype = sparse._values().scalar_type();
  const auto d_dtype = dense.scalar_type();
  const auto t_dtype = t.scalar_type();
  auto compute_dtype = c10::promoteTypes(c10::promoteTypes(v_dtype, d_dtype), t_dtype);

  TORCH_CHECK(canCast(compute_dtype, r.scalar_type()),
              "Can't convert computed type ", compute_dtype, " to output ", r.scalar_type());

  auto indices2d = sparse._indices().contiguous();
  auto values = sparse._values().to(compute_dtype);
  auto dense_c = dense.to(compute_dtype).contiguous();
  auto t_c = t.to(compute_dtype).contiguous();

  const bool out_needs_cast = (r.scalar_type() != compute_dtype) || !r.is_contiguous();
  Tensor out_buf = out_needs_cast
      ? at::empty({I, K}, r.options().dtype(compute_dtype))
      : r;
  auto out_contig = out_buf.contiguous();

  auto device = r.device();
  auto stream = getCurrentMPSStream();

  const float alpha_f = alpha.to<float>();
  const float beta_f  = beta.to<float>();

  dispatch_sync_with_rethrow(stream->queue(), ^() {
    @autoreleasepool {
      const std::string func = "spmm_addmm_coo_" + mps::scalarToMetalTypeString(values);
      auto pso = lib.getPipelineStateForFunc(func);
      auto enc = stream->commandEncoder();
      [enc setComputePipelineState:pso];

      const uint32_t tew = pso.threadExecutionWidth;
      const uint32_t gridX = static_cast<uint32_t>(K);
      const uint32_t gridZ = static_cast<uint32_t>(I);
      const uint32_t tgW = std::min<uint32_t>(gridX, tew);

      MTLSize grid = MTLSizeMake(gridX, 1, gridZ);
      MTLSize tgs = MTLSizeMake(tgW, 1, 1);

      mtl_setArgs(enc,
                  indices2d,
                  values,
                  dense_c,
                  t_c,
                  out_contig,
                  std::array<uint32_t, 3>{static_cast<uint32_t>(I),
                                           static_cast<uint32_t>(J),
                                           static_cast<uint32_t>(K)},
                  std::array<float, 2>{alpha_f, beta_f},
                  static_cast<uint32_t>(nnz));
      [enc dispatchThreads:grid threadsPerThreadgroup:tgs];
    }
  });

  if (out_needs_cast) {
    r.copy_(out_contig.to(r.scalar_type()));
  }

  return r;
}


static void build_batch_ptr_mps(
    const Tensor& indices_dim0,
    int64_t B,
    Tensor& batch_ptr
) {
  // Builds an array of pointers which point to each batches elements. Example:
  // idx_b = [0, 0, 0, 1, 1, 2, 2, 2, 2]  // 9 non-zero elements
  //          └─────┘  └──┘  └─────────┘
  //          batch 0  batch 1  batch 2
  // batch_ptr = [0, 3, 5, 9]
  //              │  │  │  └─ end of batch 2 (total nnz)
  //              │  │  └──── batch 2 starts at index 5
  //              │  └─────── batch 1 starts at index 3
  //              └────────── batch 0 starts at index 0
  TORCH_CHECK(indices_dim0.is_mps() && batch_ptr.is_mps(), "MPS device expected");
  auto device = indices_dim0.device();
  auto stream = getCurrentMPSStream();

  const int64_t nnz = indices_dim0.numel();

  dispatch_sync_with_rethrow(stream->queue(), ^() {
    @autoreleasepool {
      auto pso = lib.getPipelineStateForFunc("build_batch_ptr_from_sorted_batches");
      auto enc = stream->commandEncoder();
      [enc setComputePipelineState:pso];

      const uint32_t tew = pso.threadExecutionWidth;
      const uint32_t Q = static_cast<uint32_t>(B + 1);
      const uint32_t tgW = std::min<uint32_t>(Q, tew);
      MTLSize grid = MTLSizeMake(Q, 1, 1);
      MTLSize tgs  = MTLSizeMake(tgW, 1, 1);

      mtl_setArgs(enc,
                  indices_dim0,
                  batch_ptr,
                  std::array<uint32_t, 2>{static_cast<uint32_t>(nnz),
                                          static_cast<uint32_t>(B)});
      [enc dispatchThreads:grid threadsPerThreadgroup:tgs];
    }
  });
}

static void build_row_ptr_per_batch_mps(
    const Tensor& rows,
    const Tensor& batch_ptr,
    int64_t B,
    int64_t I,
    Tensor& row_ptr
) {
  // Build per-batch CSR-style row pointer arrays from row indices sorted by batch
  // Given:
  //   rows: 1-D array of length nnz with row ids in [0, I), sorted within each batch
  //   batch_ptr: length B+1, where [batch_ptr[b], batch_ptr[b+1]) is the subrange for batch b
  // Produces:
  //   - row_ptr: shape [B, I+1]
  //
  // Example (B = 2, I = 4):
  // rows       = [0,   0,   1,  3,  0,   2,    2]   // 7 non-zero elements
  //               └─── batch 0 ──┘  └─ batch 1 ─┘
  // batch_ptr  = [0, 4, 7]
  //               │  │  └─ end of batch 1 (total nnz)
  //               │  └──── end of batch 0/start of batch 1
  //               └─────── start of batch 0
  //
  // per-batch row pointers (I+1 entries each):
  //   row_ptr[0] = [0, 2, 3, 3, 4]
  //   row_ptr[1] = [0, 1, 1, 3, 3]
  // laid out in memory: [0, 2, 3, 3, 4,  0, 1, 1, 3, 3]
  TORCH_CHECK(rows.is_mps() && batch_ptr.is_mps() && row_ptr.is_mps(), "MPS device expected");
  auto stream = getCurrentMPSStream();

  dispatch_sync_with_rethrow(stream->queue(), ^() {
    @autoreleasepool {
      auto pso = lib.getPipelineStateForFunc("build_row_ptr_from_sorted_rows_by_batch");
      auto enc = stream->commandEncoder();
      [enc setComputePipelineState:pso];

      const uint32_t tew = pso.threadExecutionWidth;
      const uint32_t Qx = static_cast<uint32_t>(I + 1);
      const uint32_t Qy = static_cast<uint32_t>(B);
      const uint32_t tgW = std::min<uint32_t>(Qx, tew);

      MTLSize grid = MTLSizeMake(Qx, Qy, 1);
      MTLSize tgs = MTLSizeMake(tgW, 1, 1);

      mtl_setArgs(enc,
                  rows,
                  batch_ptr,
                  row_ptr,
                  std::array<uint32_t, 2>{static_cast<uint32_t>(I),
                                           static_cast<uint32_t>(B)});
      [enc dispatchThreads:grid threadsPerThreadgroup:tgs];
    }
  });
}

Tensor& bmm_out_sparse_mps(const SparseTensor& self_, const Tensor& mat2_, Tensor& result_) {
  TORCH_CHECK(result_.is_mps(), "bmm_sparse: expected 'out' to be MPS, got ", result_.device());
  TORCH_CHECK(self_.is_mps(),  "bmm_sparse: expected 'self' to be MPS, got ", self_.device());
  TORCH_CHECK(mat2_.is_mps(),  "bmm_sparse: expected 'mat2' to be MPS, got ", mat2_.device());

  TORCH_CHECK(self_.dense_dim() == 0, "bmm_sparse: Tensor 'self' must have 0 dense dims, but has ", self_.dense_dim());
  TORCH_CHECK(self_.sparse_dim() == 3, "bmm_sparse: Tensor 'self' must have 3 sparse dims, but has ", self_.sparse_dim());
  TORCH_CHECK(mat2_.dim() == 3, "bmm_sparse: Tensor 'mat2' must have 3 dims, but has ", mat2_.dim());

  TORCH_CHECK(self_.size(0) == mat2_.size(0), "bmm_sparse: 'self.size(0)' and 'mat2.size(0)' must match");
  TORCH_CHECK(self_.size(2) == mat2_.size(1), "bmm_sparse: 'self.size(2)' and 'mat2.size(1)' must match");

  const int64_t B = self_.size(0);
  const int64_t I = self_.size(1);
  const int64_t J = self_.size(2);
  const int64_t K = mat2_.size(2);

  auto self = self_.coalesce();
  const int64_t nnz = self._nnz();
  if (nnz == 0) {
    return result_.zero_();
  }

  const auto computeDtype = at::kFloat;

  auto indices = self._indices();
  auto values  = self._values();

  auto values_c = values.scalar_type() == computeDtype ? values : values.to(computeDtype);
  auto mat2_c = mat2_.scalar_type()   == computeDtype ? mat2_   : mat2_.to(computeDtype);
  auto mat2_contig = mat2_c.contiguous();

  auto idx_b = indices.select(0, 0).contiguous();
  auto idx_i = indices.select(0, 1).contiguous();
  auto idx_j = indices.select(0, 2).contiguous();

  // builds an array of pointers of where the batch_idx's pointer starts and ends
  // look in function for better explanation
  auto batch_ptr = at::empty({B + 1}, at::device(result_.device()).dtype(kLong));
  build_batch_ptr_mps(idx_b, B, batch_ptr);
  // build row_ptr per batch: for each (b, i) get [start, end) into rows/cols/vals
  auto row_ptr = at::empty({B * (I + 1)}, at::device(result_.device()).dtype(kLong));
  build_row_ptr_per_batch_mps(idx_i, batch_ptr, B, I, row_ptr);

  const bool out_needs_cast = (result_.scalar_type() != computeDtype) || !result_.is_contiguous();
  Tensor out_buf = out_needs_cast
      ? at::empty({B, I, K}, result_.options().dtype(computeDtype))
      : result_;
  auto out_contig = out_buf.contiguous();

  auto stream = getCurrentMPSStream();
  dispatch_sync_with_rethrow(stream->queue(), ^() {
    @autoreleasepool {
      auto pso = lib.getPipelineStateForFunc("spmm_bmm_coo_rows_grouped_" + mps::scalarToMetalTypeString(values));
      auto enc = stream->commandEncoder();
      [enc setComputePipelineState:pso];

      const uint32_t tew = pso.threadExecutionWidth;
      const uint32_t tgW = std::min<uint32_t>((uint32_t)K, tew);

      // One threadgroup per (row i, batch b), lanes cover K
      MTLSize grid = MTLSizeMake(tgW, (uint32_t)I, (uint32_t)B);
      MTLSize tgs  = MTLSizeMake(tgW, 1, 1);

      mtl_setArgs(enc,
                  idx_i,
                  idx_j,
                  values_c,
                  mat2_contig,
                  out_contig,
                  row_ptr,
                  std::array<uint32_t, 4>{(uint32_t)B, (uint32_t)I, (uint32_t)J, (uint32_t)K});
      [enc dispatchThreads:grid threadsPerThreadgroup:tgs];
    }
  });
  if (out_needs_cast) {
    result_.copy_(out_contig.to(result_.scalar_type()));
  }
  return result_;
}

Tensor bmm_sparse_mps(const Tensor& self, const Tensor& mat2) {
  Tensor result = at::zeros({self.size(0), self.size(1), mat2.size(2)}, mat2.options());
  return bmm_out_sparse_mps(self, mat2, result);
}

Tensor& addmm_out_sparse_dense_mps(
    const Tensor& self,
    const SparseTensor& mat1,
    const Tensor& mat2,
    const Scalar& beta,
    const Scalar& alpha,
    Tensor& result) {
  c10::MaybeOwned<Tensor> b_self = expand_size(self, {mat1.size(0), mat2.size(1)}, "addmm_out");
  return s_addmm_out_sparse_dense_mps(result, *b_self, mat1, mat2, beta, alpha);
}

Tensor addmm_sparse_dense_mps(
    const Tensor& self,
    const SparseTensor& mat1,
    const Tensor& mat2,
    const Scalar& beta,
    const Scalar& alpha
) {
  c10::MaybeOwned<Tensor> b_self = expand_size(self, {mat1.size(0), mat2.size(1)}, "addmm_out");
  Tensor result = at::empty({0}, self.options());
  return s_addmm_out_sparse_dense_mps(result, *b_self, mat1, mat2, beta, alpha);
}

static SparseTensor& mul_out_dense_sparse_mps(
    const Tensor& dense,
    const Tensor& sparse,
    SparseTensor& out) {

  TORCH_CHECK(sparse.is_sparse(), "mul: expected 'sparse' to be sparse COO");
  TORCH_CHECK(sparse.is_mps(), "mul: expected 'sparse' to be MPS, got ", sparse.device());
  TORCH_CHECK(out.is_mps(), "mul: expected 'out' to be MPS, got ", out.device());

  const bool scalar_like = (dense.dim() == 0) || (dense.numel() == 1);
  TORCH_CHECK(dense.is_mps() || scalar_like,
              "mul: expected 'dense' to be MPS or scalar-like, got ", dense.device());

  const int64_t nnz = sparse._nnz();
  out.resize_as_(sparse);

  auto commonDtype = at::result_type(dense, sparse);
  TORCH_CHECK(canCast(commonDtype, out.scalar_type()),
              "Can't convert result type ", commonDtype, " to output ", out.scalar_type());

  auto indices = sparse._indices().contiguous();
  auto values  = sparse._values().to(commonDtype).contiguous();

  if (nnz == 0) {
    auto empty_vals = values.narrow(0, 0, 0);
    alias_into_sparse(out,
                      indices.narrow(1, 0, 0),
                      (out.scalar_type() == commonDtype) ? empty_vals
                                                          : empty_vals.to(out.scalar_type()));
    out._coalesced_(sparse.is_coalesced());
    return out;
  }

  if (scalar_like) {
    auto out_vals = values.mul(dense.to(values.options()));
    if (out.scalar_type() != commonDtype) {
      out_vals = out_vals.to(out.scalar_type());
    }

    alias_into_sparse(out, indices, out_vals);
    out._coalesced_(sparse.is_coalesced());
    return out;
  }

  TORCH_CHECK(dense.sizes().equals(sparse.sizes()),
              "mul(dense, sparse): sizes must match exactly (no broadcasting): ",
              dense.sizes(), " vs ", sparse.sizes());

  const int64_t ndim_i = sparse.sparse_dim();
  const int64_t ndim = dense.dim();
  TORCH_CHECK(
    ndim_i <= ndim,
    "mul(dense, sparse): sparse_dim=", ndim_i, " exceeds dense.dim()=", ndim);

  // Prepare shapes
  int64_t view_rows = 1, view_cols = 1;
  for (int64_t i = 0; i < ndim_i; ++i) view_rows *= sparse.size(i);
  for (int64_t i = ndim_i; i < ndim; ++i) view_cols *= sparse.size(i);

  auto dense_mps = dense.to(commonDtype).contiguous().reshape({view_rows, view_cols});
  auto out_vals = at::empty_like(values, values.options());

  const uint32_t u_view_cols = static_cast<uint32_t>(view_cols);
  const uint32_t u_nnz = static_cast<uint32_t>(nnz);
  const uint32_t u_ndim_i = static_cast<uint32_t>(ndim_i);

  auto stream = getCurrentMPSStream();
  dispatch_sync_with_rethrow(stream->queue(), ^() {
    @autoreleasepool {
      auto pso = lib.getPipelineStateForFunc("dense_sparse_mul_kernel_" + mps::scalarToMetalTypeString(values));
      auto computeEncoder = stream->commandEncoder();
      [computeEncoder setComputePipelineState:pso];

      const uint32_t gridWidth = u_view_cols;
      const uint32_t gridDepth = u_nnz;
      MTLSize gridSize = MTLSizeMake(gridWidth, 1, gridDepth);

      const uint32_t maxThreadsPerGroup = pso.maxTotalThreadsPerThreadgroup;
      const uint32_t tew = pso.threadExecutionWidth;
      uint32_t tgWidth  = std::min(gridWidth, tew);
      MTLSize threadgroupSize = MTLSizeMake(tgWidth, 1, 1);

      mtl_setArgs(
        computeEncoder,
        dense_mps,
        values,
        out_vals,
        indices,
        sparse.sizes(),
        std::array<uint32_t, 3>{u_nnz, u_ndim_i, u_view_cols}
      );

      [computeEncoder dispatchThreads:gridSize threadsPerThreadgroup:threadgroupSize];
    }
  });

  Tensor final_vals = out_vals;
  if (out.scalar_type() != commonDtype) {
    final_vals = final_vals.to(out.scalar_type());
  }

  alias_into_sparse(out, indices, final_vals);
  out._coalesced_(sparse.is_coalesced());
  return out;
}

static std::tuple<Tensor, Tensor, int64_t> mps_intersect_binary_search(
    const Tensor& A_keys,
    const Tensor& B_keys,
    int64_t lenA,
    int64_t lenB,
    bool boolean_flag) {

  auto stream = getCurrentMPSStream();
  auto outA_idx = at::empty({lenA}, A_keys.options().dtype(at::kLong));
  auto outB_idx = at::empty({lenA}, A_keys.options().dtype(at::kLong));
  auto counter = at::zeros({1}, A_keys.options().dtype(at::kInt));

  dispatch_sync_with_rethrow(stream->queue(), ^() {
    @autoreleasepool {
      auto pso = lib.getPipelineStateForFunc("intersect_binary_search");
      auto enc = stream->commandEncoder();
      [enc setComputePipelineState:pso];
      mtl_setArgs(enc, A_keys, B_keys, outA_idx, outB_idx, counter,
                  static_cast<uint32_t>(lenB), boolean_flag);
      mtl_dispatch1DJob(enc, pso, static_cast<uint32_t>(lenA));
    }
  });

  const auto match_count = static_cast<int64_t>(counter.item<int32_t>());
  return std::make_tuple(std::move(outA_idx), std::move(outB_idx), match_count);
}


SparseTensor& mul_out_sparse_mps(const Tensor& t_, const Tensor& src_, SparseTensor& r_) {
  TORCH_CHECK(r_.is_mps(), "mul: expected 'out' to be MPS, but got ", r_.device());

  // Dense x sparse fallback (keep dense first)
  if (!t_.is_sparse() || !src_.is_sparse()) {
    const Tensor& dense  = t_.is_sparse() ? src_ : t_;
    const Tensor& sparse = t_.is_sparse() ? t_   : src_;
    return mul_out_dense_sparse_mps(dense, sparse, r_);
  }

  TORCH_CHECK(t_.is_mps(),   "mul: expected 'self' to be MPS, but got ", t_.device());
  TORCH_CHECK(src_.is_mps(), "mul: expected 'other' to be MPS, but got ", src_.device());
  TORCH_CHECK(t_.sparse_dim() == src_.sparse_dim(),
              "mul(sparse, sparse): must have same sparse_dim, got ",
              t_.sparse_dim(), " vs ", src_.sparse_dim());

  // Coalesce and structural info
  auto lhs = t_.coalesce();
  auto rhs = src_.coalesce();
  const int64_t lhs_nnz = lhs._nnz();
  const int64_t rhs_nnz = rhs._nnz();
  const int64_t sd = lhs.sparse_dim();

  // dtype checks and promotion
  auto commonDtype = at::result_type(lhs, rhs);
  TORCH_CHECK(canCast(commonDtype, r_.scalar_type()),
              "Can't convert result type ", commonDtype, " to output ", r_.scalar_type());

  // sparse sizes must match exactly, dense tails may broadcast
  TORCH_CHECK(lhs.sizes().slice(0, sd).equals(rhs.sizes().slice(0, sd)),
              "mul(sparse, sparse): sparse sizes must match exactly.");

  // dense tails and broadcasted dense tail
  auto lhs_dense = lhs.sizes().slice(sd);
  auto rhs_dense = rhs.sizes().slice(sd);
  std::vector<int64_t> out_dense_vec = at::infer_size(lhs_dense, rhs_dense);
  at::IntArrayRef out_dense(out_dense_vec);

  // full output sizes: [sparse_sizes] + [out_dense]
  std::vector<int64_t> out_sizes;
  out_sizes.reserve(sd + static_cast<int64_t>(out_dense.size()));
  out_sizes.insert(out_sizes.end(), lhs.sizes().begin(), lhs.sizes().begin() + sd);
  out_sizes.insert(out_sizes.end(), out_dense.begin(), out_dense.end());
  r_.sparse_resize_(out_sizes, sd, static_cast<int64_t>(out_dense.size()));

  const auto device = r_.device();

  // if either is structurally empty, produce an empty sparse result with correct shape
  if (!lhs_nnz || !rhs_nnz) {
    Tensor out_indices = at::empty({sd, 0}, at::device(device).dtype(at::kLong));

    std::vector<int64_t> out_val_sizes;
    out_val_sizes.reserve(1 + out_dense.size());
    out_val_sizes.push_back(0);
    out_val_sizes.insert(out_val_sizes.end(), out_dense.begin(), out_dense.end());

    Tensor out_values = at::empty(out_val_sizes, at::device(device).dtype(r_.scalar_type()));

    alias_into_sparse(r_, out_indices, out_values);
    r_._coalesced_(true);
    return r_;
  }

  if (sd == 0) {
    const bool has = (lhs_nnz && rhs_nnz);

    auto out_indices = at::empty({0, has ? 1 : 0}, lhs._indices().options());

    Tensor lhs_vals = lhs._values().to(commonDtype);
    Tensor rhs_vals = rhs._values().to(commonDtype);
    lhs_vals = lhs_vals.narrow(0, 0, has ? 1 : 0);
    rhs_vals = rhs_vals.narrow(0, 0, has ? 1 : 0);

    Tensor out_values = lhs_vals.mul(rhs_vals);
    if (r_.scalar_type() != commonDtype) {
      out_values = out_values.to(r_.scalar_type());
    }

    alias_into_sparse(r_, out_indices, out_values);
    r_._coalesced_(true);
    return r_;
  }

  // General path, intersect keys, then gather + multiply on GPU
  auto stream = getCurrentMPSStream();

  auto lhs_indices = lhs._indices().contiguous();
  auto rhs_indices = rhs._indices().contiguous();
  auto lhs_values  = lhs._values().to(commonDtype).contiguous();
  auto rhs_values  = rhs._values().to(commonDtype).contiguous();

  // Flatten sparse indices to keys
  auto lhs_keys = flatten_indices(lhs_indices, lhs.sizes().slice(0, sd));
  auto rhs_keys = flatten_indices(rhs_indices, rhs.sizes().slice(0, sd));

  // Intersect sorted keys (search the shorter in the longer)
  const bool A_is_lhs = (lhs_nnz <= rhs_nnz);
  const int64_t lenA = A_is_lhs ? lhs_nnz : rhs_nnz;
  const int64_t lenB = A_is_lhs ? rhs_nnz : lhs_nnz;
  auto A_keys = A_is_lhs ? lhs_keys : rhs_keys;
  auto B_keys = A_is_lhs ? rhs_keys : lhs_keys;

  auto [outA_idx, outB_idx, M_int64] = mps_intersect_binary_search(
      A_keys, B_keys, lenA, lenB, A_is_lhs);

  const auto M = static_cast<uint32_t>(M_int64); // number of structural matches

  auto lhs_match = outA_idx.narrow(0, 0, M_int64);
  auto rhs_match = outB_idx.narrow(0, 0, M_int64);

  int64_t cols64 = 1;
  for (auto s : out_dense) cols64 *= s;
  const uint32_t cols = static_cast<uint32_t>(std::max<int64_t>(cols64, 1));

  // to broadcast [nnz, *in_dense] -> [nnz, *out_dense] -> [nnz, cols]
  auto broadcast_to_out2d = [&](const Tensor& vals, int64_t nnz, at::IntArrayRef in_dense) -> Tensor {
    const int64_t d_in = in_dense.size();
    const int64_t d_out = out_dense.size();

    std::vector<int64_t> view_shape;
    view_shape.reserve(1 + d_out);
    view_shape.push_back(nnz);
    for (int64_t i = 0; i < d_out - d_in; ++i) {
      view_shape.push_back(1);
    }
    view_shape.insert(view_shape.end(), in_dense.begin(), in_dense.end());

    std::vector<int64_t> expand_shape;
    expand_shape.reserve(1 + d_out);
    expand_shape.push_back(nnz);
    expand_shape.insert(expand_shape.end(), out_dense.begin(), out_dense.end());

    Tensor v = vals.view(view_shape).expand(expand_shape);
    return (cols64 > 0) ? v.contiguous().view({nnz, cols64})
                        : v.contiguous().view({nnz, 0});
  };

  // make both sides broadcasted 2d [nnz, cols] buffers so the kernel can index it
  auto lhs_vals2d = broadcast_to_out2d(lhs_values, lhs_nnz, lhs_dense);
  auto rhs_vals2d = broadcast_to_out2d(rhs_values, rhs_nnz, rhs_dense);

  std::vector<int64_t> out_val_sizes;
  out_val_sizes.reserve(1 + out_dense.size());
  out_val_sizes.push_back(static_cast<int64_t>(M));
  out_val_sizes.insert(out_val_sizes.end(), out_dense.begin(), out_dense.end());
  auto out_values = at::empty(out_val_sizes, lhs_values.options());

  Tensor out_indices;
  if (M > 0 && cols64 > 0) {
    out_indices = at::empty({sd, M}, at::device(device).dtype(at::kLong));
    dispatch_sync_with_rethrow(stream->queue(), ^() {
      @autoreleasepool {
        auto pso = lib.getPipelineStateForFunc(
            "fused_gather_mul_kernel_" + mps::scalarToMetalTypeString(lhs_values));
        auto enc = stream->commandEncoder();
        [enc setComputePipelineState:pso];

        const uint32_t tew = pso.threadExecutionWidth;
        const uint32_t gridW = std::max<uint32_t>(cols, 1u);
        const uint32_t tgW = std::min(gridW, tew);
        MTLSize grid = MTLSizeMake(gridW, 1, M);
        MTLSize tgs  = MTLSizeMake(tgW, 1, 1);

        mtl_setArgs(enc,
                    lhs_vals2d, rhs_vals2d,
                    lhs_match, rhs_match,
                    lhs_indices, out_indices,
                    out_values,
                    std::array<uint32_t, 2>{static_cast<uint32_t>(sd), static_cast<uint32_t>(lhs_nnz)},
                    std::array<uint32_t, 2>{M, cols});
        [enc dispatchThreads:grid threadsPerThreadgroup:tgs];
      }
    });
  } else if (M > 0) {
    // just select the matching coordinates
    Tensor src_indices_for_out = A_is_lhs ? lhs_indices : rhs_indices;
    Tensor src_match_for_out   = A_is_lhs ? lhs_match    : rhs_match;
    out_indices = src_indices_for_out.index_select(1, src_match_for_out);
  } else {
    // M == 0
    out_indices = at::empty({sd, 0}, at::device(device).dtype(at::kLong));
  }

  if (r_.scalar_type() != commonDtype) {
    out_values = out_values.to(r_.scalar_type());
  }

  alias_into_sparse(r_, out_indices, out_values);
  r_._coalesced_(true);
  return r_;
}

static Tensor& add_out_dense_sparse_mps(
    Tensor& out,
    const Tensor& dense,
    const SparseTensor& sparse,
    const Scalar& alpha) {
  TORCH_CHECK(dense.is_mps(),  "add: expected 'self' to be an MPS tensor, got ", dense.device());
  TORCH_CHECK(sparse.is_mps(), "add: expected 'other' to be an MPS tensor, got ", sparse.device());
  TORCH_CHECK(out.is_mps(),    "add: expected 'out' to be an MPS tensor, got ", out.device());
  TORCH_CHECK(dense.sizes().equals(sparse.sizes()),
              "add: expected 'self' and 'other' to have same size, but self has size ",
              dense.sizes(), " while other has size ", sparse.sizes(),
              " (FYI: dense-sparse addition does not currently support broadcasting)");

  const int64_t nnz = sparse._nnz();
  if (nnz == 0) {
    out.resize_as_(dense);
    out.copy_(dense);
    return out;
  }

  auto commonDtype = at::result_type(dense, sparse);
  TORCH_CHECK(canCast(commonDtype, out.scalar_type()),
              "Can't convert result type ", commonDtype, " to output ", out.scalar_type());

  Tensor r;
  const bool need_separate_buffer = out.is_same(dense) || (out.scalar_type() != commonDtype);
  if (need_separate_buffer) {
    r = at::empty(dense.sizes(), out.options().dtype(commonDtype));
  } else {
    r = out;
    r.resize_as_(dense);
  }

  Tensor dense_buffer = dense.to(commonDtype);
  if (!r.is_same(dense_buffer)) {
    r.copy_(dense_buffer);
  }

  Tensor indices = sparse._indices();
  Tensor values  = sparse._values().to(commonDtype);
  if (values.numel() == 0) {
    if (!out.is_same(r)) {
      out.resize_as_(dense);
      out.copy_(r);
    }
    return out;
  }

  const int64_t nDim  = r.dim();
  const int64_t nDimI = sparse.sparse_dim();
  TORCH_CHECK(nDimI >= 0 && nDimI <= nDim,
              "Invalid sparse_dim=", nDimI, " for dense tensor of dim ", nDim);

  Tensor indices1D = at::sparse::flatten_indices(indices, sparse.sizes()).contiguous();

  int64_t view_rows = 1;
  int64_t view_cols = 1;
  for (int64_t i = 0; i < nDimI; i++) {
    view_rows *= r.size(i);
  }
  for (int64_t i = nDimI; i < nDim; i++) {
    view_cols *= r.size(i);
  }

  if (view_cols == 1) {
    Tensor r_flat = r.reshape({view_rows});
    Tensor values_1d  = values.reshape({nnz});
    r_flat.index_add_(0, indices1D, values_1d, alpha);
  } else {
    Tensor r_view = r.view({view_rows, view_cols});
    Tensor values_2d  = values.reshape({nnz, view_cols});
    r_view.index_add_(0, indices1D, values_2d, alpha);
  }

  if (!out.is_same(r)) {
    out.resize_as_(dense);
    out.copy_(r);
  }
  return out;
}


SparseTensor& add_out_sparse_mps(const SparseTensor& self,
                                 const SparseTensor& other,
                                 const Scalar& alpha,
                                 SparseTensor& out) {
  TORCH_CHECK(other.is_sparse(), "add(sparse, dense) is not supported. Use add(dense, sparse) instead.");
  TORCH_CHECK(self.is_mps(),  "add: expected 'self' to be MPS, but got ", self.device());
  TORCH_CHECK(other.is_mps(), "add: expected 'other' to be MPS, but got ", other.device());
  TORCH_CHECK(out.is_mps(),   "add: expected 'out' to be MPS, but got ", out.device());
  if (!self.is_sparse()) {
    return add_out_dense_sparse_mps(out, self, other, alpha);
  }
  auto commonDtype = at::result_type(self, other);
  TORCH_CHECK(canCast(commonDtype, out.scalar_type()),
              "Can't convert result type ", commonDtype, " to output ", out.scalar_type());

  TORCH_CHECK(self.sizes().equals(other.sizes()),
              "add: expected 'self' and 'other' to have same size, but ", self.sizes(), " != ", other.sizes());

  if (other._nnz() == 0) {
    out.resize_as_(self);
    Tensor vals = self._values();
    if (vals.scalar_type() != out.scalar_type()) {
      vals = vals.to(out.scalar_type());
    }
    alias_into_sparse(out, self._indices(), vals);
    out._coalesced_(self.is_coalesced());
    return out;
  }

  if (self._nnz() == 0) {
    out.resize_as_(other);
    Tensor vals = other._values();
    if (!alpha.isIntegral(false) || alpha.to<double>() != 1.0) {
      vals = at::mul(vals, alpha);
    }
    if (vals.scalar_type() != out.scalar_type()) {
      vals = vals.to(out.scalar_type());
    }
    alias_into_sparse(out, other._indices(), vals);
    out._coalesced_(other.is_coalesced());
    return out;
  }

  TORCH_CHECK(is_same_density(self, other),
              "add: expected 'self' and 'other' to have same density, but 'self' has ",
              self.sparse_dim(), " sparse dimensions while 'other' has ", other.sparse_dim(), " sparse dimensions");

  Tensor t_indices_ = self._indices();
  Tensor s_indices_ = other._indices();

  Tensor t_values_ = self._values().to(commonDtype);
  Tensor s_values_ = other._values().to(commonDtype);
  if (!alpha.isIntegral(false) || alpha.to<double>() != 1.0) {
    s_values_ = at::mul(s_values_, alpha);
  }

  Tensor r_indices_ = at::cat({t_indices_, s_indices_}, 1);
  Tensor r_values_  = at::cat({t_values_,  s_values_ }, 0);

  SparseTensor tmp = empty({0}, out.options().dtype(commonDtype));
  tmp.resize_as_(other);
  alias_into_sparse(tmp, r_indices_, r_values_);
  tmp = _coalesce_sparse_mps(tmp);

  out.resize_as_(other);
  Tensor out_vals = tmp._values();
  if (out.scalar_type() != commonDtype) {
    out_vals = out_vals.to(out.scalar_type());
  }
  alias_into_sparse(out, tmp._indices(), out_vals);
  out._coalesced_(tmp.is_coalesced());

  return out;
}

using OptTensor = std::optional<Tensor>;

static Tensor create_sparse_output_values(
    const Tensor& template_values,
    int64_t output_nnz,
    ScalarType dtype) {
  auto out_val_sizes = template_values.sizes().vec();
  out_val_sizes[0] = output_nnz;
  return at::zeros(out_val_sizes, template_values.options().dtype(dtype));
}

static void sparse_mask_apply_out_mps_kernel(
    Tensor& result,
    const Tensor& src_in,
    const Tensor& mask_in,
    bool accumulate_matches,
    bool require_same_sizes,
    bool coalesce_mask) {
  TORCH_CHECK(src_in.is_sparse() && mask_in.is_sparse(),
              "sparse_mask: expected both inputs to be sparse COO");
  TORCH_CHECK(src_in.is_mps() && mask_in.is_mps(),
              "sparse_mask: expected tensors to be on MPS device");
  TORCH_CHECK(src_in.sparse_dim() == mask_in.sparse_dim(),
              "sparse_mask: sparse_dim mismatch: ", src_in.sparse_dim(), " vs ", mask_in.sparse_dim());
  if (require_same_sizes) {
    TORCH_CHECK(src_in.sizes().equals(mask_in.sizes()),
                "sparse_mask: sizes must match exactly (no broadcasting)");
  }
  auto src  = src_in.coalesce();
  auto mask = coalesce_mask ? mask_in.coalesce() : mask_in;

  const auto src_nnz = src._nnz();
  const auto mask_nnz = mask._nnz();
  const auto sd = src.sparse_dim();
  result.sparse_resize_(mask.sizes(), mask.sparse_dim(), mask.dense_dim());

  auto commonDtype = at::result_type(src, mask);
  TORCH_CHECK(canCast(commonDtype, result.scalar_type()),
              "Can't convert result type ", commonDtype, " to output ", result.scalar_type());

  if (mask_nnz == 0) {
    alias_into_sparse(
        result,
        mask._indices().narrow(1, 0, 0),
        at::empty({0}, result.options().dtype(result.scalar_type())));
    result._coalesced_(mask.is_coalesced());
    return;
  }

  TORCH_CHECK(sd > 0 || (src_nnz <= 1 && mask_nnz <= 1),
              "sparse_mask: invalid sparse_dim or nnz");

  if (sd == 0) {
    auto out_indices = mask._indices().narrow(1, 0, 1);
    auto out_values = src_nnz
      ? src._values().narrow(0, 0, 1).to(commonDtype)
      : at::zeros({1}, at::device(result.device()).dtype(commonDtype));
    alias_into_sparse(result, out_indices, out_values);
    result._coalesced_(mask.is_coalesced());
    return;
  }

  auto mask_indices = mask._indices().contiguous();
  auto src_values = src._values().to(commonDtype).contiguous();
  auto out_values = create_sparse_output_values(src_values, mask_nnz, commonDtype);

  if (src_nnz == 0) {
    alias_into_sparse(result, mask_indices, out_values);
    result._coalesced_(mask.is_coalesced());
    return;
  }

  auto mask_keys = flatten_indices(mask._indices().contiguous(), mask.sizes().slice(0, sd)).contiguous();
  auto src_keys  = flatten_indices(src._indices().contiguous(), src.sizes().slice(0, sd)).contiguous();

  const auto A_is_src = (src_nnz <= mask_nnz);
  const auto lenA = A_is_src ? src_nnz  : mask_nnz;
  const auto lenB = A_is_src ? mask_nnz : src_nnz;
  auto A_keys = A_is_src ? src_keys  : mask_keys;
  auto B_keys = A_is_src ? mask_keys : src_keys;

  auto [outA_idx, outB_idx, M] = mps_intersect_binary_search(
      A_keys, B_keys, lenA, lenB, A_is_src);

  if (M > 0) {
    auto src_match = outA_idx.narrow(0, 0, M);
    auto mask_match = outB_idx.narrow(0, 0, M);

    auto src_rows = src_values.index_select(0, src_match);
    if (accumulate_matches) {
      out_values.index_add_(0, mask_match, src_rows);
    } else {
      out_values.index_copy_(0, mask_match, src_rows);
    }
  }

  alias_into_sparse(result, mask_indices, out_values);
  result._coalesced_(mask.is_coalesced());
}

static void sparse_mask_projection_out_mps_kernel(
    Tensor& result,
    const Tensor& lhs,
    const Tensor& rhs,
    const OptTensor& /*x_hash_opt*/,
    bool accumulate_matches) {

  TORCH_CHECK(lhs.is_sparse() && rhs.is_sparse(), "sparse_mask_projection: expected sparse COO");
  TORCH_CHECK(lhs.is_mps() && rhs.is_mps(), "sparse_mask_projection: expected MPS tensors");
  TORCH_CHECK(lhs.sparse_dim() == rhs.sparse_dim(), "sparse_dim mismatch");

  auto lhs_c = lhs.coalesce();
  auto rhs_c = rhs.coalesce();

  const auto sd = lhs_c.sparse_dim();
  const auto lhs_nnz = lhs_c._nnz();
  const auto rhs_nnz = rhs_c._nnz();

  auto commonDtype = at::result_type(lhs_c, rhs_c);
  TORCH_CHECK(canCast(commonDtype, result.scalar_type()),
              "Can't convert ", commonDtype, " to output ", result.scalar_type());

  result.sparse_resize_(lhs.sizes(), lhs.sparse_dim(), lhs.dense_dim());

  auto lhs_indices = lhs_c._indices().contiguous();
  auto rhs_values  = rhs_c._values().to(commonDtype).contiguous();
  auto out_values = create_sparse_output_values(rhs_values, lhs_nnz, commonDtype);

  if (lhs_nnz > 0 && rhs_nnz > 0) {
    auto lhs_keys = flatten_indices(lhs_indices, lhs_c.sizes().slice(0, sd)).contiguous();
    auto rhs_keys = flatten_indices(rhs_c._indices().contiguous(), rhs_c.sizes().slice(0, sd)).contiguous();

    const auto A_is_lhs = (lhs_nnz <= rhs_nnz);
    const auto lenA = A_is_lhs ? lhs_nnz : rhs_nnz;
    const auto lenB = A_is_lhs ? rhs_nnz : lhs_nnz;
    auto A_keys = A_is_lhs ? lhs_keys : rhs_keys;
    auto B_keys = A_is_lhs ? rhs_keys : lhs_keys;

    auto [outA_idx, outB_idx, M] = mps_intersect_binary_search(
        A_keys, B_keys, lenA, lenB, A_is_lhs);

    if (M > 0) {
      auto idx_in_A = outA_idx.narrow(0, 0, M);
      auto idx_in_B = outB_idx.narrow(0, 0, M);
      auto idx_in_lhs = A_is_lhs ? idx_in_A : idx_in_B;
      auto idx_in_rhs = A_is_lhs ? idx_in_B : idx_in_A;

      const auto view_cols = rhs_values.numel() / std::max<int64_t>(rhs_nnz, 1);
      auto rhs_rows = rhs_values.index_select(0, idx_in_rhs).contiguous();
      auto rhs_rows_2d = rhs_rows.view({M, view_cols});
      auto out_2d = out_values.view({lhs_nnz, view_cols});

      if (accumulate_matches) {
        out_2d.index_add_(0, idx_in_lhs, rhs_rows_2d);
      } else {
        out_2d.index_copy_(0, idx_in_lhs, rhs_rows_2d);
      }
    }
  }

  alias_into_sparse(result, lhs._indices(), out_values);
  result._coalesced_(lhs.is_coalesced());
}

static void sparse_mask_intersection_out_mps_kernel(
    Tensor& result,
    const Tensor& lhs,
    const Tensor& rhs,
    const OptTensor& = std::nullopt) {
  sparse_mask_apply_out_mps_kernel(
      result,
      /*src_in=*/lhs,
      /*mask_in=*/rhs,
      /*accumulate_matches=*/false,
      /*require_same_sizes=*/false,
      /*coalesce_mask=*/false);
}

Tensor sparse_sparse_matmul_mps(const Tensor& mat1_, const Tensor& mat2_) {
  TORCH_CHECK(mat1_.is_sparse() && mat2_.is_sparse(),
              "sparse_sparse_matmul_mps: both inputs must be sparse COO tensors");
  TORCH_CHECK(mat1_.is_mps() && mat2_.is_mps(),
              "sparse_sparse_matmul_mps: both inputs must be on MPS device");
  TORCH_CHECK(mat1_.dim() == 2 && mat2_.dim() == 2,
              "sparse_sparse_matmul_mps: both inputs must be 2D matrices");
  TORCH_CHECK(mat1_.dense_dim() == 0 && mat2_.dense_dim() == 0,
              "sparse_sparse_matmul_mps: only scalar values supported (dense_dim == 0)");
  TORCH_CHECK(mat1_.size(1) == mat2_.size(0),
              "mat1 and mat2 shapes cannot be multiplied (", mat1_.size(0), "x", mat1_.size(1), " and ", mat2_.size(0), "x", mat2_.size(1), ")");
  TORCH_CHECK(mat1_.scalar_type() == mat2_.scalar_type(),
              "sparse_sparse_matmul_mps: mat1 dtype ", mat1_.scalar_type(),
              " does not match mat2 dtype ", mat2_.scalar_type());

  const auto device = mat1_.device();

  auto A = mat1_.coalesce();
  auto B = mat2_.coalesce();

  const auto I = A.size(0);
  const auto K = A.size(1);
  const auto N = B.size(1);

  const auto nnzA = A._nnz();
  const auto nnzB = B._nnz();

  // Early empty result, return an empty, coalesced tensor
  if (I == 0 || N == 0 || K == 0 || nnzA == 0 || nnzB == 0) {
    auto empty_idx = at::empty({2, 0}, at::device(device).dtype(at::kLong));
    auto empty_val = at::empty({0}, at::device(device).dtype(mat1_.scalar_type()));
    auto out = _sparse_coo_tensor_unsafe(empty_idx, empty_val, {I, N}, mat1_.options());
    out._coalesced_(true);
    return out;
  }

  const auto computeDtype = at::result_type(mat1_, mat2_);

  auto A_idx = A._indices().contiguous();
  auto A_val = A._values().to(computeDtype).contiguous();
  auto A_i = A_idx.select(0, 0).contiguous();
  auto A_k = A_idx.select(0, 1).contiguous();

  auto B_idx = B._indices().contiguous();
  auto B_val = B._values().to(computeDtype).contiguous();
  auto B_k = B_idx.select(0, 0).contiguous();
  auto B_j = B_idx.select(0, 1).contiguous();

  // csr-style row pointers for B by k (the shared dimension)
  Tensor row_ptr_B;
  {
    auto batch_ptr = at::tensor({0LL, nnzB}, at::device(device).dtype(at::kLong));
    row_ptr_B = at::empty({K + 1}, at::device(device).dtype(at::kLong));
    build_row_ptr_per_batch_mps(B_k, batch_ptr, /*B=*/1, /*I=*/K, row_ptr_B);
  }

  auto row_ptr_B_lo = row_ptr_B.narrow(0, 0, K);
  auto row_ptr_B_hi = row_ptr_B.narrow(0, 1, K);
  auto deg_B = row_ptr_B_hi.sub(row_ptr_B_lo);

  auto counts = deg_B.index_select(0, A_k);

  const int64_t P = counts.sum().item<int64_t>();
  if (P == 0) {
    auto empty_idx = at::empty({2, 0}, at::device(device).dtype(at::kLong));
    auto empty_val = at::empty({0}, at::device(device).dtype(mat1_.scalar_type()));
    auto out = _sparse_coo_tensor_unsafe(empty_idx, empty_val, {I, N}, mat1_.options());
    out._coalesced_(true);
    return out;
  }

  auto group_ids = repeat_interleave_mps(counts);

  // exclusive cumsum of counts
  auto offsets = cumsum(counts, /*dim=*/0).sub(counts);
  auto offsets_gather = offsets.index_select(0, group_ids);
  auto within = at::arange(P, at::device(device).dtype(at::kLong)).sub(offsets_gather);

  // Map each output element to its source B row and position
  auto k_per_out = A_k.index_select(0, group_ids);
  auto start_in_B = row_ptr_B.index_select(0, k_per_out);
  auto seg_index = start_in_B.add(within);

  // Assemble candidate coo pairs and values
  auto i_out = A_i.index_select(0, group_ids).contiguous();
  auto j_out = B_j.index_select(0, seg_index).contiguous();
  auto vA_out = A_val.index_select(0, group_ids).contiguous();
  auto vB_out = B_val.index_select(0, seg_index).contiguous();
  auto v_out = vA_out.mul(vB_out);

  // build (2, P) indices
  auto out_indices = at::empty({2, P}, at::device(device).dtype(at::kLong)).contiguous();
  out_indices.select(0, 0).copy_(i_out);
  out_indices.select(0, 1).copy_(j_out);

  auto result = _sparse_coo_tensor_unsafe(
      out_indices, v_out, {I, N}, mat1_.options().dtype(computeDtype));

  result = result.coalesce();

  if (result.scalar_type() != mat1_.scalar_type()) {
    auto cast_vals = result._values().to(mat1_.scalar_type());
    auto out = _sparse_coo_tensor_unsafe(result._indices(), cast_vals, {I, N}, mat1_.options());
    out._coalesced_(true);
    return out;
  }
  return result;
}

<<<<<<< HEAD

Tensor _sparse_sum_backward_mps(const Tensor& grad_, const SparseTensor& input_, IntArrayRef dims_to_sum) {
  TORCH_CHECK(grad_.is_mps(), "_sparse_sum_backward_mps: expected 'grad_' to be MPS tensor, but got ", grad_.device());
  TORCH_CHECK(input_.is_mps(), "_sparse_sum_backward_mps: expected 'input_' to be MPS tensor, but got ", input_.device());

  if (((grad_.is_sparse() || sparse_csr::is_sparse_compressed(grad_)) && !grad_._nnz()) || !grad_.numel()) {
    return at::zeros_like(input_);
  }

  auto input = input_.coalesce();
  const auto input_dim = input.dim();

  auto dims_to_sum_v = dims_to_sum.vec();
  maybe_wrap_dims(dims_to_sum_v, input_dim);
  std::vector<bool> dims_to_sum_b(static_cast<size_t>(input_dim), false);
  for (auto d : dims_to_sum_v) {
    dims_to_sum_b[static_cast<size_t>(d)] = true;
  }

  auto input_indices = input._indices();
  auto input_values = input._values();
  auto input_sizes = input.sizes();
  const auto input_sparse_dim = input.sparse_dim();
  const auto input_dense_dim = input.dense_dim();
  const auto input_nnz = input._nnz();

  int64_t sparse_dims_to_sum_size = 0;
  std::vector<int64_t> sparse_dims_to_keep_v;
  std::vector<int64_t> dense_dims_to_sum_v;

  for (auto d = 0; d < input_dim; d++) {
    if (dims_to_sum_b[static_cast<size_t>(d)]) {
      if (d < input_sparse_dim) {
        sparse_dims_to_sum_size++;
      } else {
        dense_dims_to_sum_v.emplace_back(d + 1 - input_sparse_dim);
      }
    } else if (d < input_sparse_dim) {
      sparse_dims_to_keep_v.emplace_back(d);
    }
  }

  const auto sum_all_sparse_dim = (input_sparse_dim == sparse_dims_to_sum_size);
  const auto sum_dense_dim = !dense_dims_to_sum_v.empty();
  const auto sum_sparse_dim = (sparse_dims_to_sum_size > 0);

  if (sum_all_sparse_dim) {
    TORCH_CHECK(!grad_.is_sparse(), "_sparse_sum_backward_mps: expected grad Tensor to be dense since all sparse dims are summed");

    auto grad_input_values = grad_.contiguous();
    auto expand_size = input_values.sizes().vec();

    if (sum_dense_dim) {
      auto dense_expand_size = std::vector<int64_t>(expand_size.begin() + 1, expand_size.end());
      for (auto d : dense_dims_to_sum_v) {
        grad_input_values = grad_input_values.unsqueeze(d - 1);
      }
      grad_input_values = grad_input_values.expand(dense_expand_size);
    }
    grad_input_values = grad_input_values.expand(expand_size).clone(at::MemoryFormat::Contiguous);

    return at::_sparse_coo_tensor_with_dims_and_tensors(
        input_sparse_dim, input_dense_dim, input_sizes,
        input_indices.clone(at::MemoryFormat::Contiguous),
        grad_input_values, input.options().dtype(grad_.dtype()));
  }

  TORCH_CHECK(grad_.is_sparse(), "_sparse_sum_backward_mps: expected 'grad_' Tensor to be sparse when not all sparse dims are summed");
  auto grad = grad_.coalesce();
  auto grad_indices = grad._indices();
  auto grad_values = grad._values();
  const auto grad_sparse_dim = grad.sparse_dim();
  const auto grad_nnz = grad._nnz();

  auto grad_values_expand = grad_values;
  if (sum_dense_dim) {
    auto expand_size = input_values.sizes().vec();
    expand_size[0] = grad_values.size(0);
    for (auto d : dense_dims_to_sum_v) {
      grad_values_expand = grad_values_expand.unsqueeze(d);
    }
    grad_values_expand = grad_values_expand.expand(expand_size).clone(at::MemoryFormat::Contiguous);
  }

  Tensor grad_input_values;
  if (!sum_sparse_dim) {
    grad_input_values = grad_values_expand;
  } else {
    auto grad_keys = at::sparse::flatten_indices(
        grad_indices.contiguous(),
        grad.sizes().slice(0, grad_sparse_dim)).to(at::kInt).contiguous();

    std::vector<int64_t> sizes_keep;
    sizes_keep.reserve(sparse_dims_to_keep_v.size());
    for (auto d : sparse_dims_to_keep_v) {
      sizes_keep.push_back(input_sizes[d]);
    }

    auto keep_idx = at::tensor(sparse_dims_to_keep_v, at::device(input_indices.device()).dtype(at::kLong));
    auto input_indices_keep = input_indices.index_select(0, keep_idx).contiguous();
    auto input_keys = at::sparse::flatten_indices(
        input_indices_keep, IntArrayRef(sizes_keep)).to(at::kInt).contiguous();

    auto idx_in_grad = searchsorted_mps(grad_keys, input_keys);
    auto idx_in_grad_clamped = idx_in_grad.clamp_max(grad_nnz - 1);
    auto matched_mask = grad_keys.index_select(0, idx_in_grad_clamped).eq(input_keys);

    grad_input_values = grad_values_expand.index_select(0, idx_in_grad_clamped);

    if (grad_input_values.dim() > 1) {
      auto reshape_mask_size = std::vector<int64_t>(grad_input_values.dim(), 1);
      reshape_mask_size[0] = input_nnz;
      matched_mask = matched_mask.view(reshape_mask_size);
    }
    grad_input_values.masked_fill_(matched_mask.logical_not(), 0);
  }

  return at::_sparse_coo_tensor_with_dims_and_tensors(
      input_sparse_dim, input_dense_dim, input_sizes,
      input_indices.clone(at::MemoryFormat::Contiguous),
      grad_input_values, grad.options());
=======
Tensor index_select_sparse_mps(const Tensor& self_, int64_t dim, const Tensor& index) {
  TORCH_CHECK(self_.is_sparse(), "index_select_sparse_mps: expected a sparse COO tensor");
  TORCH_CHECK(self_.is_mps(), "index_select_sparse_mps: expected 'self' to be on MPS, got ", self_.device());
  TORCH_CHECK(
      index.dim() == 1 && index.dtype() == at::kLong && index.layout() == at::kStrided,
      "index_select() argument index must be 1-D strided (non-sparse) long-tensor.");

  const auto ndim = self_.dim();
  TORCH_CHECK_INDEX(ndim, "index_select() cannot be applied to a 0-dim tensor.");
  dim = maybe_wrap_dim(dim, ndim);

  std::vector<int64_t> out_sizes = self_.sizes().vec();
  const auto index_len = index.numel();
  out_sizes[dim] = index_len;

  const auto sd = self_.sparse_dim();
  const auto dd = self_.dense_dim();
  const auto nnz = self_._nnz();

  // Indexing into dense dimensions only affects values
  if (dim >= sd) {
    const int64_t values_dim = dim - sd + 1;
    TORCH_CHECK(values_dim >= 1 && values_dim < (1 + dd),
                "index_select_sparse_mps: invalid dense dimension to select: ", dim);

    Tensor out_values = self_._values().index_select(values_dim, index);
    return _sparse_coo_tensor_unsafe(self_._indices(), out_values, out_sizes, self_.options());
  }

  // Selecting along a sparse dimension
  const auto I = self_.size(dim);
  TORCH_CHECK(I >= 0, "index_select_sparse_mps: invalid size for selected dim");

  if (I == 0) {
    TORCH_CHECK(
        index_len == 0,
        "index_select(): index has to be empty when selecting from an empty dimension");
    auto empty_idx = empty({sd, 0}, at::device(self_.device()).dtype(kLong));
    auto tmpl_vals = self_._values();
    std::vector<int64_t> val_sizes = tmpl_vals.sizes().vec();
    val_sizes[0] = 0;
    auto empty_vals = at::empty(val_sizes, tmpl_vals.options());
    return _sparse_coo_tensor_unsafe(empty_idx, empty_vals, out_sizes, self_.options());
  }

  if (index_len > 0) {
    TORCH_CHECK(index.min().item<int64_t>() >= -I && index.max().item<int64_t>() < I,
                "index_select(): index out of bounds for dimension with size ", I);
  }
  // Normalize negative indices
  auto nneg_index = remainder(index, I).contiguous();

  if (index_len == 0 || nnz == 0) {
    auto empty_idx = empty({sd, 0}, at::device(self_.device()).dtype(kLong));
    auto tmpl_vals = self_._values();
    std::vector<int64_t> val_sizes = tmpl_vals.sizes().vec();
    val_sizes[0] = 0;
    auto empty_vals = empty(val_sizes, tmpl_vals.options());
    return _sparse_coo_tensor_unsafe(empty_idx, empty_vals, out_sizes, self_.options());
  }

  auto indices = self_._indices().contiguous();
  auto values = self_._values().contiguous();

  auto dim_indices = indices.select(0, dim).contiguous();

  Tensor sorted_dim_indices, argsort_dim_indices;
  if (dim == 0 && self_.is_coalesced()) {
    sorted_dim_indices = dim_indices;
    argsort_dim_indices = arange(nnz, at::device(self_.device()).dtype(kLong));
  } else {
    std::tie(sorted_dim_indices, argsort_dim_indices) = dim_indices.sort();
  }

  // Build row_ptr for lower/upper bound lookups
  auto batch_ptr = tensor({0LL, nnz}, at::device(self_.device()).dtype(kLong));
  auto row_ptr = empty({I + 1}, at::device(self_.device()).dtype(kLong));
  build_row_ptr_per_batch_mps(sorted_dim_indices, batch_ptr, /*B=*/1, /*I=*/I, row_ptr);

  auto lower = row_ptr.index_select(0, nneg_index);
  auto nneg_index_plus1 = nneg_index.add(1);
  auto upper = row_ptr.index_select(0, nneg_index_plus1);
  auto counts = upper.sub(lower);

  const int64_t M = counts.sum().item<int64_t>();
  if (M == 0) {
    auto empty_idx = empty({sd, 0}, at::device(self_.device()).dtype(kLong));
    auto tmpl_vals = values;
    std::vector<int64_t> val_sizes = tmpl_vals.sizes().vec();
    val_sizes[0] = 0;
    auto empty_vals = empty(val_sizes, tmpl_vals.options());
    return _sparse_coo_tensor_unsafe(empty_idx, empty_vals, out_sizes, self_.options());
  }

  // Expand counts into group ids for each output element
  auto group_ids = repeat_interleave_mps(counts);

  auto offsets = cumsum(counts, /*dim=*/0).sub(counts);
  auto offsets_gather = offsets.index_select(0, group_ids);
  auto within = arange(M, at::device(self_.device()).dtype(kLong)).sub(offsets_gather);

  auto start_pos = lower.index_select(0, group_ids);
  auto pos_sorted = start_pos.add(within);
  auto selected_dim_indices = argsort_dim_indices.index_select(0, pos_sorted);

  // group_ids become the new indices for the selected dimension
  auto res_dim_indices = group_ids.contiguous();

  auto out_indices = indices.index_select(1, selected_dim_indices).contiguous();
  out_indices.select(0, dim).copy_(res_dim_indices);

  auto out_values = values.index_select(0, selected_dim_indices);

  return _sparse_coo_tensor_unsafe(out_indices, out_values, out_sizes, self_.options());
}

static Tensor softmax_sparse_mps_impl(
    const Tensor& input_,
    const int64_t dim_,
    const bool half_to_float,
    const bool logsoftmax
) {
    auto stream = getCurrentMPSStream();

    auto input = input_.coalesce();
    auto values = input._values();
    auto indices = input._indices();

    if (half_to_float && values.scalar_type() == kHalf) {
        values = values.to(kFloat);
    }

    auto sparse_dim = input.sparse_dim();
    auto dim = at::maybe_wrap_dim(dim_, input.dim());
    auto nnz = input._nnz();
    if (nnz == 0) return input_.clone();

    if (dim >= sparse_dim) {
        auto output_values = logsoftmax
            ? log_softmax(values, dim - sparse_dim + 1, values.scalar_type())
            : softmax(values, dim - sparse_dim + 1, values.scalar_type());
        return at::_sparse_coo_tensor_unsafe(indices, output_values, input.sizes(), input.options().dtype(output_values.scalar_type()))._coalesced_(true);
    }

    auto sizes = input.sizes();
    std::vector<int64_t> strides(sparse_dim, 1);
    for (int i = sparse_dim - 2; i >= 0; i--) strides[i] = strides[i+1] * sizes[i+1];
    strides[dim] = 0;

    auto pool_indices = at::zeros({nnz}, indices.options().dtype(kLong));
    for (auto i = 0; i < sparse_dim; i++) {
        if (i != dim) pool_indices.add_(indices.select(0, i), strides[i]);
    }

    auto sort_order = at::argsort(pool_indices);
    auto sorted_pool_indices = pool_indices.index_select(0, sort_order);
    auto sorted_values = values.index_select(0, sort_order);

    auto mask = at::empty({nnz}, sorted_pool_indices.options().dtype(kInt));
    auto nnz_u = static_cast<uint32_t>(nnz);

    dispatch_sync_with_rethrow(stream->queue(), ^() {
        auto pso = lib.getPipelineStateForFunc("mark_segments");
        auto enc = stream->commandEncoder();
        [enc setComputePipelineState:pso];
        mtl_setArgs(enc, sorted_pool_indices, mask, nnz_u);

        auto gridSize = MTLSizeMake(nnz, 1, 1);
        auto threadGroupSize = MTLSizeMake(std::min<uint64_t>(nnz, pso.maxTotalThreadsPerThreadgroup), 1, 1);
        [enc dispatchThreads:gridSize threadsPerThreadgroup:threadGroupSize];
    });

    auto scan = at::cumsum(mask, 0, kInt);

    auto offsets = at::empty({nnz}, mask.options());
    auto counts = at::empty({nnz}, mask.options());

    dispatch_sync_with_rethrow(stream->queue(), ^() {
        auto pso = lib.getPipelineStateForFunc("compute_offsets_and_counts");
        auto enc = stream->commandEncoder();
        [enc setComputePipelineState:pso];
        mtl_setArgs(enc, scan, offsets, counts, nnz_u);

        auto gridSize = MTLSizeMake(nnz, 1, 1);
        auto threadGroupSize = MTLSizeMake(std::min<uint64_t>(nnz, pso.maxTotalThreadsPerThreadgroup), 1, 1);
        [enc dispatchThreads:gridSize threadsPerThreadgroup:threadGroupSize];
    });

    auto output_sorted = at::empty_like(sorted_values);
    auto nvalues = static_cast<uint32_t>(values.numel() / nnz);

    dispatch_sync_with_rethrow(stream->queue(), ^() {
        auto pso = lib.getPipelineStateForFunc("softmax_sparse_forward_" + mps::scalarToMetalTypeString(values));
        auto enc = stream->commandEncoder();
        [enc setComputePipelineState:pso];
        mtl_setArgs(enc, sorted_values, output_sorted, offsets, counts, scan,
                    std::array<uint32_t, 2>{nnz_u, nvalues}, logsoftmax);
        auto gridSize = MTLSizeMake(nnz, 1, 1);
        auto threadGroupSize = MTLSizeMake(std::min<uint64_t>(nnz, pso.maxTotalThreadsPerThreadgroup), 1, 1);
        [enc dispatchThreads:gridSize threadsPerThreadgroup:threadGroupSize];
    });

    auto inv_sort_order = at::empty_like(sort_order);
    inv_sort_order.scatter_(0, sort_order, at::arange(sort_order.size(0), sort_order.options()));
    auto final_values = output_sorted.index_select(0, inv_sort_order);

    auto result = at::_sparse_coo_tensor_unsafe(
        indices, final_values, input.sizes(), input.options().dtype(final_values.scalar_type())
    );
    return result._coalesced_(true);
}

static Tensor softmax_backward_sparse_mps_impl(
    const Tensor& grad_,
    const Tensor& output_,
    int64_t dim_,
    const Tensor& input_,
    bool logsoftmax
) {
    auto stream = getCurrentMPSStream();

    auto output = output_.coalesce();
    auto grad = grad_.sparse_mask(output);

    auto indices = output._indices();
    auto output_values = output._values();
    auto grad_values = grad._values();
    auto indices_safe = indices.contiguous().clone();

    bool is_half = (output_values.scalar_type() == kHalf);
    if (is_half) {
        output_values = output_values.to(kFloat);
        grad_values = grad_values.to(kFloat);
    }

    const auto sparse_dim = output.sparse_dim();
    const auto dim = at::maybe_wrap_dim(dim_, output.dim());
    const auto nnz = output._nnz();

    if (dim >= sparse_dim) {
        const auto dense_dim_idx = dim - sparse_dim + 1;
        Tensor grad_input_values;
        if (logsoftmax) {
            auto sum_grad = grad_values.sum({dense_dim_idx}, true);
            grad_input_values = grad_values.sub(output_values.exp().mul_(sum_grad));
        } else {
            auto term = output_values.mul(grad_values);
            auto sum_term = term.sum({dense_dim_idx}, true);
            grad_input_values = output_values.mul(grad_values.sub(sum_term));
        }
        if (is_half) grad_input_values = grad_input_values.to(kHalf);
        return at::_sparse_coo_tensor_unsafe(indices_safe, grad_input_values, output.sizes(), output.options().dtype(grad_input_values.scalar_type()))._coalesced_(true);
    }

    if (nnz == 0) return at::empty_like(output_);

    auto pool_indices = at::zeros({nnz}, indices.options().dtype(kLong));
    auto sizes = output.sizes();
    std::vector<int64_t> strides(sparse_dim, 1);
    for (int i = static_cast<int>(sparse_dim) - 2; i >= 0; --i) strides[i] = strides[i + 1] * sizes[i + 1];

    for (int64_t i = 0; i < sparse_dim; ++i) {
        if (i == dim) continue;
        if (strides[i] > 0) pool_indices.add_(indices.select(0, i), strides[i]);
    }

    auto sort_order = at::argsort(pool_indices);
    auto sorted_pool_indices = pool_indices.index_select(0, sort_order);
    auto sorted_output_values = output_values.index_select(0, sort_order);
    auto sorted_grad_values = grad_values.index_select(0, sort_order);

    auto nnz_u = static_cast<uint32_t>(nnz);
    auto mask = at::empty({nnz}, sorted_pool_indices.options().dtype(kInt));

    dispatch_sync_with_rethrow(stream->queue(), ^() {
        auto pso = lib.getPipelineStateForFunc("mark_segments");
        auto enc = stream->commandEncoder();
        [enc setComputePipelineState:pso];
        mtl_setArgs(enc, sorted_pool_indices, mask, nnz_u);
        auto gridSize = MTLSizeMake(nnz, 1, 1);
        auto threadGroupSize = MTLSizeMake(std::min<uint64_t>(nnz, pso.maxTotalThreadsPerThreadgroup), 1, 1);
        [enc dispatchThreads:gridSize threadsPerThreadgroup:threadGroupSize];
    });

    auto scan = at::cumsum(mask, 0, kInt);

    auto offsets = at::empty({nnz}, mask.options());
    auto counts = at::empty({nnz}, mask.options());

    dispatch_sync_with_rethrow(stream->queue(), ^() {
        auto pso = lib.getPipelineStateForFunc("compute_offsets_and_counts");
        auto enc = stream->commandEncoder();
        [enc setComputePipelineState:pso];
        mtl_setArgs(enc, scan, offsets, counts, nnz_u);

        auto gridSize = MTLSizeMake(nnz, 1, 1);
        auto threadGroupSize = MTLSizeMake(std::min<uint64_t>(nnz, pso.maxTotalThreadsPerThreadgroup), 1, 1);
        [enc dispatchThreads:gridSize threadsPerThreadgroup:threadGroupSize];
    });

    auto sorted_grad_input = at::empty_like(sorted_output_values);

    int64_t nvalues = 1;
    if (output_values.dim() > 1) nvalues = output_values.numel() / output_values.size(0);
    auto nval_u = static_cast<uint32_t>(nvalues);

    dispatch_sync_with_rethrow(stream->queue(), ^() {
        auto pso = lib.getPipelineStateForFunc("softmax_sparse_backward_" + mps::scalarToMetalTypeString(sorted_grad_values));
        auto enc = stream->commandEncoder();
        [enc setComputePipelineState:pso];
        mtl_setArgs(enc, sorted_grad_values, sorted_output_values, sorted_grad_input,
                    offsets, counts, scan,
                    std::array<uint32_t, 2>{nnz_u, nval_u}, logsoftmax);

        auto gridSize = MTLSizeMake(nnz, 1, 1);
        auto threadGroupSize = MTLSizeMake(std::min<uint64_t>(nnz, pso.maxTotalThreadsPerThreadgroup), 1, 1);
        [enc dispatchThreads:gridSize threadsPerThreadgroup:threadGroupSize];
    });

    auto inv_sort_order = at::argsort(sort_order);
    auto grad_input_values = sorted_grad_input.index_select(0, inv_sort_order);
    if (is_half) {
        grad_input_values = grad_input_values.to(kHalf);
    }
    return at::_sparse_coo_tensor_unsafe(
        indices_safe, grad_input_values, output.sizes(),
        output.options().dtype(grad_input_values.scalar_type())
    )._coalesced_(true);
}

Tensor softmax_sparse_mps(const Tensor& input, const int64_t dim, const bool half_to_float) {
  return softmax_sparse_mps_impl(input, dim, half_to_float, false);
}

Tensor log_softmax_sparse_mps(const Tensor& input, const int64_t dim, const bool half_to_float) {
  return softmax_sparse_mps_impl(input, dim, half_to_float, true);
}

Tensor softmax_backward_sparse_mps(const Tensor& grad, const Tensor& output, int64_t dim, const Tensor& input) {
    return softmax_backward_sparse_mps_impl(grad, output, dim, input, false);
}

Tensor log_softmax_backward_sparse_mps(const Tensor& grad, const Tensor& output, int64_t dim, const Tensor& input) {
  return softmax_backward_sparse_mps_impl(grad, output, dim, input, true);
>>>>>>> 50e1cc32
}

REGISTER_MPS_DISPATCH(sparse_mask_intersection_out_stub, &sparse_mask_intersection_out_mps_kernel);
REGISTER_MPS_DISPATCH(sparse_mask_projection_out_stub, &sparse_mask_projection_out_mps_kernel);
} // namespace at::native<|MERGE_RESOLUTION|>--- conflicted
+++ resolved
@@ -1121,7 +1121,6 @@
   return result;
 }
 
-<<<<<<< HEAD
 
 Tensor _sparse_sum_backward_mps(const Tensor& grad_, const SparseTensor& input_, IntArrayRef dims_to_sum) {
   TORCH_CHECK(grad_.is_mps(), "_sparse_sum_backward_mps: expected 'grad_' to be MPS tensor, but got ", grad_.device());
@@ -1243,7 +1242,8 @@
       input_sparse_dim, input_dense_dim, input_sizes,
       input_indices.clone(at::MemoryFormat::Contiguous),
       grad_input_values, grad.options());
-=======
+}
+
 Tensor index_select_sparse_mps(const Tensor& self_, int64_t dim, const Tensor& index) {
   TORCH_CHECK(self_.is_sparse(), "index_select_sparse_mps: expected a sparse COO tensor");
   TORCH_CHECK(self_.is_mps(), "index_select_sparse_mps: expected 'self' to be on MPS, got ", self_.device());
@@ -1588,7 +1588,6 @@
 
 Tensor log_softmax_backward_sparse_mps(const Tensor& grad, const Tensor& output, int64_t dim, const Tensor& input) {
   return softmax_backward_sparse_mps_impl(grad, output, dim, input, true);
->>>>>>> 50e1cc32
 }
 
 REGISTER_MPS_DISPATCH(sparse_mask_intersection_out_stub, &sparse_mask_intersection_out_mps_kernel);
