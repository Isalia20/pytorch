--- conflicted
+++ resolved
@@ -816,24 +816,12 @@
 
   Tensor success = at::empty({B}, input.options().dtype(kInt)).fill_(1);
 
-<<<<<<< HEAD
   MTLSize threadGroupSize = MTLSizeMake(32, 8, 1);
-  id<MTLBuffer> outBuffer = getMTLBufferStorage(out);
-
-  @autoreleasepool {
-    dispatch_sync_with_rethrow(stream->queue(), ^() {
-      id<MTLComputeCommandEncoder> computeEncoder = stream->commandEncoder();
-      [computeEncoder setBuffer:outBuffer offset:0 atIndex:0];
-      [computeEncoder setBytes:&N length:sizeof(int64_t) atIndex:2];
-      [computeEncoder setBytes:&NB length:sizeof(int64_t) atIndex:3];
-=======
-  MTLSize threadGroupSize = MTLSizeMake(256, 1, 1);
 
   @autoreleasepool {
     dispatch_sync_with_rethrow(stream->queue(), ^() {
       auto computeEncoder = stream->commandEncoder();
       mtl_setArgs(computeEncoder, out, success, N, NB);
->>>>>>> 0f5a6834
       for (int64_t k = 0; k < numBlocks; k++) {
         [computeEncoder setComputePipelineState:factorDiagonalPSO];
         mtl_setBytes(computeEncoder, k, 4);
